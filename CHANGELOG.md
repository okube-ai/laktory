--- conflicted
+++ resolved
@@ -1,12 +1,6 @@
 # Release History
 
-<<<<<<< HEAD
-## [0.6.6] - Unreleased
-=======
 ## [0.6.7] - Unreleased
-### Added
-* n/a
->>>>>>> 05507694
 ### Fixed
 * Disabled data sinks write mode auto selection full refresh for streaming dataframes (buggy)
 
