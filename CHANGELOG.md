# Release History

## [0.4.9] - Unreleased
### Added
* Support for models yaml merge
* MwsNccBinding databricks resource
* MwsNetworkConnectivityConfig databricks resource
* Support for Databricks Table `storage_credential_name` and `storage_location` properties 
* Support for `BINARYFILE` (PDF) format in `FileDataSource` with Spark
### Fixed
* DLT Debug mode when source is streaming and node is not
* DataFrame type propagation when models are used as inputs to other models
<<<<<<< HEAD
* Terraform auto-approve when other options are used
=======
* `show_version_info()` method to display correct packages version
>>>>>>> 5517e7d3
### Updated
* Changed default value for mergeSchema to `False` when mode is `COMPLETE` or `OVERWRITE`
### Breaking changes
* n/a

## [0.4.8] - 2024-07-03
### Added
* Support for referencing nodes in SQL queries
* Support for looking up existing resources
* Support for terraform alias providers
* `laktory` namespace to spark.sql.connect
### Fixed
* Parametrized SQL expressions used in the context of DLT
### Updated
* Support for Polars 1.0

## [0.4.7] - 2024-06-27
### Fixed
* Support for parametrized queries when DLT module is loaded

## [0.4.6] - 2024-06-27
### Added
* Support for parametrized queries when DLT module is loaded
### Fixed
* Issue with getting environment stack on null properties

## [0.4.5] - 2024-06-25
### Updated
* `with_column` transformer node method to allow for `None` type

## [0.4.4] - 2024-06-25
### Added
* WorkspaceFile attribute to Pipeline class to customize access controls
### Fixed
* Spark dependencies
* Fixed encoding when reading from yaml files
### Updated
* Changed pipeline JSON file permission from `account users` to `users`
* Smart join to support coalesce of columns outside of the join


## [0.4.3] - 2024-06-12
### Updated
* Dataframe type propagation through all pipeline children
### Fixed
* Reading pipeline node data source is isolation mode

## [0.4.2] - 2024-06-11
### Fixed
* Creation of the same column multiple times in a transformer node

## [0.4.1] - 2024-06-11
### Fixed
* Accessing custom DataFrame functions in custom namespace in SparkChainNode execution

## [0.4.0] - 2024-06-11
### Added
* Support for Polars with FileDataSource
* Support for Polars with FileDataSink
* Support for PolarsChain transformer
* Polars DataFrame extension
* Polars Expressions extension
### Breaking changes
* Refactored column creation inside a transformer node
* Moved laktory Spark dataframe custom functions under a laktory namespace.

## [0.3.3] - 2024-05-30
### Added
* Support for SQL expression in SparkChain node
* Limit option to Data Sources
* Sample option to Data Sources
* Display method for Spark DataFrames
### Updated
* Stack model environments to support overwrite of individual list element
### Fixed
* Pipeline Node data source read with DLT in debug mode

## [0.3.2] - 2024-05-28
### Updated
* Install instructions
### Breaking changes
* Re-organized optional dependencies
* Remove support for Pulumi python

## [0.3.1] - 2024-05-28
### Fixed
* Updated ReadMe
* Stack Validator unit test

## [0.3.0] - 2024-05-28
### Added
* `Pipeline` model, the new central component for building ETL pipelines
* `PipelineNode` model, the `Pipeline` sub-component defining each dataframe in a pipeline
* `FileDataSink` and `TableDataSink` sinks models
* `PipelineNodeDataSource` and `MemoryDataSource` sources model
* Future support for Polars and other types of dataframe
### Updated
* Enabled CDC support for both `FileDataSource` and `TableDataSource`
### Breaking changes
* Merged `DataEventHeader` into `DataEvent` model
* Renamed `EventDataSource` model to `FileDataSource`
* Renamed `name` attribute to `table_name` in `TableDataSource` model
* Removed `SparkChain` support in DataSources
* Renamed `Pipeline` model to `DLTPipeline` model
* Cloud resources moved under models.resources.{provider}.{resource_class} to avoid collisions with future classes.
* Removed `TableBuilder`. `PipelineNode` should be used instead

## [0.2.1] - 2024-05-07
### Added
* Support for spark chain for a data source
* Support for broadcasting in a data source
* YAML model dump for all base models
### Fixed
* Function selection for pyspark connect dataframes

## [0.2.0] - 2024-05-02
### Added
* `SparkChain` a high level class allowing to declare and execute spark operations on a dataframe 
* `SparkColumnNode` the node of a `SparkChain` that builds a new column
* `SparkTableNode` the node of a `SparkChain` that returns a new dataframe
* Moved `filter`, `selects` and `watermarks` properties to `models.BaseDataSource` so that it can be used for all source types
* `models.BaseDataSource` `renames` attribute for renaming columns of the source table
* `models.BaseDataSource` `drops` attribute for dropping columns of the source table
* spark DataFrame `watermark` returns the watermark column and threshold if any 
* spark DataFrame `smart_join` joins, cleans duplicated columns and supports watermarking 
* spark DataFrame `groupby_and_agg` groupby and aggregates in a single function 
* spark DataFrame `window_filter` takes the first n rows over a window 
### Updated
* n/a
### Breaking changes
* Refactored table builder to use SparkChain instead of direct definitions of joins, unions, columns building, etc.

## [0.1.10] - 2024-04-23
### Added
* CLI `run` command to execute remote jobs and pipelines and monitor errors until completion
* `Dispatcher` class to manage and run remote jobs
* `JobRunner` class to run remote jobs
* `PipelineRunner` class to run remote pipelines
* datetime utilities
### Updated
* Environment variables `DATABRICKS_SDK_UPSTREAM` and `DATABRICKS_SDK_UPSTREAM_VERSION` to track laktory metrics as a Databricks partner
### Fixed
* Permissions resource dependencies on `DbfsFile` and `WorkspaceFile`.

## [0.1.9] - 2024-04-17
### Added
* Support for table unions in table builder
* New column property `raise_missing_arg_exception` to allow for some spark function inputs to be missing
* `add`, `sub`, `mul` and `div` spark functions

### Breaking Change
* Renamed `power` spark function to `scaled_power` to prevent conflict with native spark function 

## [0.1.8] - 2024-03-25
### Added
* `quickstart` CLI command to initialize a sample Laktory stack.
* Databricks DBFS file model

## [0.1.7] - 2024-03-15
### Added
* show_version_info() method for bugs reporting
* Git issues templates 

## [0.1.6] - 2024-02-23
### Updated
* Website branding

## [0.1.5] - 2024-02-14
### Added
* Support for DLT views
* Support for providing table builder `drop_duplicates` with a list of columns to consider for the drop duplicates. 
### Fixed
* Propagation of stack variables to resources

## [0.1.4] - 2024-02-12
### Added
* Support for custom join sql expression in `TableJoin` model

## [0.1.3] - 2024-02-10
### Added
* Support for explicit path in `TableDataSource` model

## [0.1.2] - 2024-02-05
### Added
* `Metastore`, `MetastoreAssignment`, `MetastoreDataAccess`, `MwsPermissionAssignment` and `ExternalLocation` models
* `workspace_permission_assginments` field to `Group` model
* `StackValidator` class for testing deployment in both Pulumi and Terraform
### Updated
* Pipeline model supports null catalog (hive metastore)
* Event Data Source supports custom event root path
* Event Data Source supports custom schema location path
* Refactored `core_resources` property to automatically propagate provider and dependencies to sub-resources.
### Breaking Changes
* Refactored default resource name to remove illegal characters, resolve variables and remove resource tags.
## [0.1.1] - 2024-01-28
### Added
* General support for Terraform IaC backend
* AWS Provider
* Azure Provider
* Azure Pulumi (Native) Provider
### Updated
* `BaseModel` `inject_vars` method regular expressions support 
### Breaking changes
* Replaced CLI argument `--stack` with `--org` and `--dev` for a more consistent experience between pulumi and terraform backends

## [0.1.0] - 2024-01-12
### Added
* Automatic creation of resources output variables that can be used in configuration files
* Custom model serialization allowing conversion of keys to camel case
* Laktory CLI
* Stack model to define and deploy a complete collection of resources from yaml files only and manage environments
* Support for cross-references in yaml files. A yaml configuration file can include another.
* `BaseResource` and `PulumiResource` models with all methods required to deploy through pulumi
* `Grants` model
* `GroupMember` model
* `Permissions` model
* `ServicePrincipalRole` model
* `UserRole` model
* `resources` object to a `BaseResource` instance to define and deploy all the associated resources 
### Updated
* `events_root` field of   `DataEventHeader` and `DataEvent` models is now a property for the default value to dynamically account for settings
* `inject_vars` method to support multiple targets (`pulumi_yaml`, `pulumi_py`, etc.)
### Breaking changes
* Modified `groups` field for `Users` and `ServicePrincipal` models to accept group id instead of group name
* Modified `resource_key` for `WorkspaceFile`, `Notebook` and `Directory`
* Removal of Laktory Resources Component (will trigger replacement of all resources unless aliases are used)
* Removal of resources engines classes
* Renamed `permissions` field to `access_controls` in multiple models to be consistent with Databricks API
* Renamed `vars` object to `variables`
* Resources deployment method `deploy()` and `deploy_with_pulumi()` renamed to `to_pulumi()`

## [0.0.29] - 2023-12-20
### Fixed
* Forced newlines character to eliminate discrepancies between Windows and Linux environment when writing pipeline files. 

## [0.0.28] - 2023-12-17
### Updated
* job.continuous.pause_status to allow for arbitrary string (allow variable)
* job.email_notifications.pause_status to allow for arbitrary string (allow variable)
* job.task_condition.pause_status to allow for arbitrary string (allow variable)
* warehouse.channel_name to allow for arbitrary string (allow variable)
* warehouse.spot_instance_policy to allow for arbitrary string (allow variable)
* warehouse.warehouse_type to allow for arbitrary string (allow variable)

## [0.0.27] - 2023-12-16
### Added
* Support for DLT tables expectations

## [0.0.26] - 2023-12-16
### Added
* GitHub releases
* Units conversion spark function

## [0.0.25] - 2023-12-12
### Added
* compare spark function
* API Reference
* doc tests
### Updated
* SparkFuncArgs model to allow constant value
### Breaking changes
* Renamed Producer model to DataProducer
* Renamed Resource model to BaseResource
* Renamed user and permissions resources
* Renamed group and permissions resources
* Renamed pipeline resources

## [0.0.24] - 2023-12-05
### Fixed
* Null values in joining columns with outer join
### Updated
* Variable injection to support Pulumi Output as part of a string
* Column builder requires all inputs available to build a column

## [0.0.23] - 2023-12-01
### Added
* Databricks directory model
* SQL Query model
* Table resource

## [0.0.22] - 2023-11-29
### Added
* Git tag for each release
* Automatic version bump after each release
* Automatic documentation publishing after each release 

## [0.0.21] - 2023-11-27
### Breaking Changes
* Renamed `table.builder.zone` to `table.builder.layer` to be consistent with industry standards. 

## [0.0.20] - 2023-11-27
### Added
* `header` option when reading CSV event data source 
* `read_options` option when reading event data source
* `aggregation` feature for table builder
* `window_filter` feature for table builder

## [0.0.19] - 2023-11-23
### Fixed
* Gold zone columns in table builder
### Added
* `drop_columns` option in table builder
* `template` property to table builder, allowing to select a template, independent of the zone.  
### Breaking Changes
* Renamed `models.sql.column.Column.to_column` to `models.sql.column.Column.is_column` to clarify that the provided value is a column name.

## [0.0.18] - 2023-11-14
### Added
* Support for externally managed users and groups

## [0.0.17] - 2023-11-13
### Fixed
* Data Event model to support timestamp from string
### Added
* Option to exclude timestamp from data event filepath
* Selects, filter, watermark options for TableDataSource
* Support for joins in Table model
* Silver Star builder
### Breaking Changes
* Refactored Table to move all building configuration into a `TableBuilder` model

## [0.0.16] - 2023-11-08
### Added
* UDFs property to pipeline model
### Breaking Changes
* Refactored InitScript model into the more general WorkspaceFile

## [0.0.15] - 2023-11-07
### Added
* Support for CDC table data source
* Support for SCD table
### Updated
* Automatic catalog and schema assignation to source table from table and pipeline

## [0.0.14] - 2023-11-06
### Fixed
* Pyspark imports when pyspark not installed

## [0.0.13] - 2023-11-06
### Fixed
* Column `spark_func_args` parsing
* Column `spark_func_kwargs` parsing
* Support for `_any` column type
### Added
* `schema_flat` and `has_column` DataFrame extensions for spark connect
### Updated
* Table Data Source to support tables external to the DLT pipeline

## [0.0.12] - 2023-11-06
### Fixed
* Pyspark imports when pyspark not installed

## [0.0.11] - 2023-11-05
### Fixed
* Deployment of pipeline configuration file
### Added
* Spark optional dependencies
* Spark unit tests
* Functions library
* Support for custom functions in silver processing
### Breaking Changes
* Changed API for table columns definition
* Removed databricks-sdk as dependency

## [0.0.10] - 2023-10-31
### Fixed
* `df_has_column` handling of arrays when column name contains a digit

## [0.0.9] - 2023-10-27
### Updated
* df_has_column support for column names with backticks (`)

## [0.0.8] - 2023-10-24
### Added
* Model pulumi dump method
* Support for variables in yaml files

### Breaking Changes
* Deprecated metadata SQL methods

## [0.0.7] - 2023-10-20
### Updated
* Bronze template notebook to leverage configuration file
* Silver template notebook to leverage configuration file
### Added
* compute.Cluster model
* compute.InitScript model
* compute.Job model
* compute.Notebook model
* compute.Pipeline model
* compute.Warehouse model
* secrets.Secret model
* secrets.SecretScope model
* Pipeline configuration file management
### Breaking Changes
* Refactored landing mount to landing root and changed default configuration to volumes

## [0.0.6] - 2023-10-10
### Added
* User, service principal and users group models
* Grants models
* Pulumi resources engine for user, group, catalog, schema, volume and associated grants
### Breaking Changes
* Renamed database objects to schema to be aligned with Databricks recommendations

## [0.0.5] - 2023-09-28
### Added
* Processing method for silver tables
* Silver DLT pipeline template notebook
* `df_schema_flat` function
* `_any` as as supported type for Spark functions
### Updated
* Excluded fields for `DataEvent` model_dump
* `df_hascolumn` function to support Spark 3.5
### Fixed
* Table Metadata included derived properties for the columns

## [0.0.4] - 2023-09-27
### Updated
* Refactored dlt module to support DBR < 13 and clusters in shared access mode
### Fixed
* model_validate_yaml() for Pipeline model
* table data insert when no data is available
### Breaking Changes
* Removed spark from required dependencies

## [0.0.3] - 2023-09-25
### Added
* Data Event cloud storage writers (Azure, AWS and Databricks mount)

## [0.0.2] - 2023-09-24
### Added
* Data Event class
* Data Source classes
* Pipeline class
* Support for BRONZE transformations

## [0.0.1] - 2023-07-13
### Added
* Initial pypi release<|MERGE_RESOLUTION|>--- conflicted
+++ resolved
@@ -6,17 +6,14 @@
 * MwsNccBinding databricks resource
 * MwsNetworkConnectivityConfig databricks resource
 * Support for Databricks Table `storage_credential_name` and `storage_location` properties 
-* Support for `BINARYFILE` (PDF) format in `FileDataSource` with Spark
+* Support for `BINARYFILE` (PDF) format in `FileDataSource` with Spark 
 ### Fixed
 * DLT Debug mode when source is streaming and node is not
 * DataFrame type propagation when models are used as inputs to other models
-<<<<<<< HEAD
 * Terraform auto-approve when other options are used
-=======
 * `show_version_info()` method to display correct packages version
->>>>>>> 5517e7d3
-### Updated
-* Changed default value for mergeSchema to `False` when mode is `COMPLETE` or `OVERWRITE`
+### Updated
+* n/a
 ### Breaking changes
 * n/a
 
