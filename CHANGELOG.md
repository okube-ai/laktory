--- conflicted
+++ resolved
@@ -2,11 +2,8 @@
 
 ## [0.7.2] - Unreleased
 ### Added
-<<<<<<< HEAD
+* Lookup warehouses by `name` for Terraform backend
 * `Permissions` and can be declared from the stack root. 
-=======
-* Lookup warehouses by `name` for Terraform backend
->>>>>>> b90d42fe
 
 ## [0.7.1] - 2025-03-20
 ### Fixed
