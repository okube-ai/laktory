# Release History

## [0.4.8] - Unreleased
### Added
<<<<<<< HEAD
* Support for terraform alias providers
=======
* Support for referencing nodes in SQL queries
* Support for looking up existing resources
>>>>>>> ed6ab506
### Fixed
* n/a
### Updated
* Support for Polars 1.0
### Breaking changes
* n/a

## [0.4.7] - 2024-06-27
### Fixed
* Support for parametrized queries when DLT module is loaded

## [0.4.6] - 2024-06-27
### Added
* Support for parametrized queries when DLT module is loaded
### Fixed
* Issue with getting environment stack on null properties

## [0.4.5] - 2024-06-25
### Updated
* `with_column` transformer node method to allow for `None` type

## [0.4.4] - 2024-06-25
### Added
* WorkspaceFile attribute to Pipeline class to customize access controls
### Fixed
* Spark dependencies
* Fixed encoding when reading from yaml files
### Updated
* Changed pipeline JSON file permission from `account users` to `users`
* Smart join to support coalesce of columns outside of the join


## [0.4.3] - 2024-06-12
### Updated
* Dataframe type propagation through all pipeline children
### Fixed
* Reading pipeline node data source is isolation mode

## [0.4.2] - 2024-06-11
### Fixed
* Creation of the same column multiple times in a transformer node

## [0.4.1] - 2024-06-11
### Fixed
* Accessing custom DataFrame functions in custom namespace in SparkChainNode execution

## [0.4.0] - 2024-06-11
### Added
* Support for Polars with FileDataSource
* Support for Polars with FileDataSink
* Support for PolarsChain transformer
* Polars DataFrame extension
* Polars Expressions extension
### Breaking changes
* Refactored column creation inside a transformer node
* Moved laktory Spark dataframe custom functions under a laktory namespace.

## [0.3.3] - 2024-05-30
### Added
* Support for SQL expression in SparkChain node
* Limit option to Data Sources
* Sample option to Data Sources
* Display method for Spark DataFrames
### Updated
* Stack model environments to support overwrite of individual list element
### Fixed
* Pipeline Node data source read with DLT in debug mode

## [0.3.2] - 2024-05-28
### Updated
* Install instructions
### Breaking changes
* Re-organized optional dependencies
* Remove support for Pulumi python

## [0.3.1] - 2024-05-28
### Fixed
* Updated ReadMe
* Stack Validator unit test

## [0.3.0] - 2024-05-28
### Added
* `Pipeline` model, the new central component for building ETL pipelines
* `PipelineNode` model, the `Pipeline` sub-component defining each dataframe in a pipeline
* `FileDataSink` and `TableDataSink` sinks models
* `PipelineNodeDataSource` and `MemoryDataSource` sources model
* Future support for Polars and other types of dataframe
### Updated
* Enabled CDC support for both `FileDataSource` and `TableDataSource`
### Breaking changes
* Merged `DataEventHeader` into `DataEvent` model
* Renamed `EventDataSource` model to `FileDataSource`
* Renamed `name` attribute to `table_name` in `TableDataSource` model
* Removed `SparkChain` support in DataSources
* Renamed `Pipeline` model to `DLTPipeline` model
* Cloud resources moved under models.resources.{provider}.{resource_class} to avoid collisions with future classes.
* Removed `TableBuilder`. `PipelineNode` should be used instead

## [0.2.1] - 2024-05-07
### Added
* Support for spark chain for a data source
* Support for broadcasting in a data source
* YAML model dump for all base models
### Fixed
* Function selection for pyspark connect dataframes

## [0.2.0] - 2024-05-02
### Added
* `SparkChain` a high level class allowing to declare and execute spark operations on a dataframe 
* `SparkColumnNode` the node of a `SparkChain` that builds a new column
* `SparkTableNode` the node of a `SparkChain` that returns a new dataframe
* Moved `filter`, `selects` and `watermarks` properties to `models.BaseDataSource` so that it can be used for all source types
* `models.BaseDataSource` `renames` attribute for renaming columns of the source table
* `models.BaseDataSource` `drops` attribute for dropping columns of the source table
* spark DataFrame `watermark` returns the watermark column and threshold if any 
* spark DataFrame `smart_join` joins, cleans duplicated columns and supports watermarking 
* spark DataFrame `groupby_and_agg` groupby and aggregates in a single function 
* spark DataFrame `window_filter` takes the first n rows over a window 
### Updated
* n/a
### Breaking changes
* Refactored table builder to use SparkChain instead of direct definitions of joins, unions, columns building, etc.

## [0.1.10] - 2024-04-23
### Added
* CLI `run` command to execute remote jobs and pipelines and monitor errors until completion
* `Dispatcher` class to manage and run remote jobs
* `JobRunner` class to run remote jobs
* `PipelineRunner` class to run remote pipelines
* datetime utilities
### Updated
* Environment variables `DATABRICKS_SDK_UPSTREAM` and `DATABRICKS_SDK_UPSTREAM_VERSION` to track laktory metrics as a Databricks partner
### Fixed
* Permissions resource dependencies on `DbfsFile` and `WorkspaceFile`.

## [0.1.9] - 2024-04-17
### Added
* Support for table unions in table builder
* New column property `raise_missing_arg_exception` to allow for some spark function inputs to be missing
* `add`, `sub`, `mul` and `div` spark functions

### Breaking Change
* Renamed `power` spark function to `scaled_power` to prevent conflict with native spark function 

## [0.1.8] - 2024-03-25
### Added
* `quickstart` CLI command to initialize a sample Laktory stack.
* Databricks DBFS file model

## [0.1.7] - 2024-03-15
### Added
* show_version_info() method for bugs reporting
* Git issues templates 

## [0.1.6] - 2024-02-23
### Updated
* Website branding

## [0.1.5] - 2024-02-14
### Added
* Support for DLT views
* Support for providing table builder `drop_duplicates` with a list of columns to consider for the drop duplicates. 
### Fixed
* Propagation of stack variables to resources

## [0.1.4] - 2024-02-12
### Added
* Support for custom join sql expression in `TableJoin` model

## [0.1.3] - 2024-02-10
### Added
* Support for explicit path in `TableDataSource` model

## [0.1.2] - 2024-02-05
### Added
* `Metastore`, `MetastoreAssignment`, `MetastoreDataAccess`, `MwsPermissionAssignment` and `ExternalLocation` models
* `workspace_permission_assginments` field to `Group` model
* `StackValidator` class for testing deployment in both Pulumi and Terraform
### Updated
* Pipeline model supports null catalog (hive metastore)
* Event Data Source supports custom event root path
* Event Data Source supports custom schema location path
* Refactored `core_resources` property to automatically propagate provider and dependencies to sub-resources.
### Breaking Changes
* Refactored default resource name to remove illegal characters, resolve variables and remove resource tags.
## [0.1.1] - 2024-01-28
### Added
* General support for Terraform IaC backend
* AWS Provider
* Azure Provider
* Azure Pulumi (Native) Provider
### Updated
* `BaseModel` `inject_vars` method regular expressions support 
### Breaking changes
* Replaced CLI argument `--stack` with `--org` and `--dev` for a more consistent experience between pulumi and terraform backends

## [0.1.0] - 2024-01-12
### Added
* Automatic creation of resources output variables that can be used in configuration files
* Custom model serialization allowing conversion of keys to camel case
* Laktory CLI
* Stack model to define and deploy a complete collection of resources from yaml files only and manage environments
* Support for cross-references in yaml files. A yaml configuration file can include another.
* `BaseResource` and `PulumiResource` models with all methods required to deploy through pulumi
* `Grants` model
* `GroupMember` model
* `Permissions` model
* `ServicePrincipalRole` model
* `UserRole` model
* `resources` object to a `BaseResource` instance to define and deploy all the associated resources 
### Updated
* `events_root` field of   `DataEventHeader` and `DataEvent` models is now a property for the default value to dynamically account for settings
* `inject_vars` method to support multiple targets (`pulumi_yaml`, `pulumi_py`, etc.)
### Breaking changes
* Modified `groups` field for `Users` and `ServicePrincipal` models to accept group id instead of group name
* Modified `resource_key` for `WorkspaceFile`, `Notebook` and `Directory`
* Removal of Laktory Resources Component (will trigger replacement of all resources unless aliases are used)
* Removal of resources engines classes
* Renamed `permissions` field to `access_controls` in multiple models to be consistent with Databricks API
* Renamed `vars` object to `variables`
* Resources deployment method `deploy()` and `deploy_with_pulumi()` renamed to `to_pulumi()`

## [0.0.29] - 2023-12-20
### Fixed
* Forced newlines character to eliminate discrepancies between Windows and Linux environment when writing pipeline files. 

## [0.0.28] - 2023-12-17
### Updated
* job.continuous.pause_status to allow for arbitrary string (allow variable)
* job.email_notifications.pause_status to allow for arbitrary string (allow variable)
* job.task_condition.pause_status to allow for arbitrary string (allow variable)
* warehouse.channel_name to allow for arbitrary string (allow variable)
* warehouse.spot_instance_policy to allow for arbitrary string (allow variable)
* warehouse.warehouse_type to allow for arbitrary string (allow variable)

## [0.0.27] - 2023-12-16
### Added
* Support for DLT tables expectations

## [0.0.26] - 2023-12-16
### Added
* GitHub releases
* Units conversion spark function

## [0.0.25] - 2023-12-12
### Added
* compare spark function
* API Reference
* doc tests
### Updated
* SparkFuncArgs model to allow constant value
### Breaking changes
* Renamed Producer model to DataProducer
* Renamed Resource model to BaseResource
* Renamed user and permissions resources
* Renamed group and permissions resources
* Renamed pipeline resources

## [0.0.24] - 2023-12-05
### Fixed
* Null values in joining columns with outer join
### Updated
* Variable injection to support Pulumi Output as part of a string
* Column builder requires all inputs available to build a column

## [0.0.23] - 2023-12-01
### Added
* Databricks directory model
* SQL Query model
* Table resource

## [0.0.22] - 2023-11-29
### Added
* Git tag for each release
* Automatic version bump after each release
* Automatic documentation publishing after each release 

## [0.0.21] - 2023-11-27
### Breaking Changes
* Renamed `table.builder.zone` to `table.builder.layer` to be consistent with industry standards. 

## [0.0.20] - 2023-11-27
### Added
* `header` option when reading CSV event data source 
* `read_options` option when reading event data source
* `aggregation` feature for table builder
* `window_filter` feature for table builder

## [0.0.19] - 2023-11-23
### Fixed
* Gold zone columns in table builder
### Added
* `drop_columns` option in table builder
* `template` property to table builder, allowing to select a template, independent of the zone.  
### Breaking Changes
* Renamed `models.sql.column.Column.to_column` to `models.sql.column.Column.is_column` to clarify that the provided value is a column name.

## [0.0.18] - 2023-11-14
### Added
* Support for externally managed users and groups

## [0.0.17] - 2023-11-13
### Fixed
* Data Event model to support timestamp from string
### Added
* Option to exclude timestamp from data event filepath
* Selects, filter, watermark options for TableDataSource
* Support for joins in Table model
* Silver Star builder
### Breaking Changes
* Refactored Table to move all building configuration into a `TableBuilder` model

## [0.0.16] - 2023-11-08
### Added
* UDFs property to pipeline model
### Breaking Changes
* Refactored InitScript model into the more general WorkspaceFile

## [0.0.15] - 2023-11-07
### Added
* Support for CDC table data source
* Support for SCD table
### Updated
* Automatic catalog and schema assignation to source table from table and pipeline

## [0.0.14] - 2023-11-06
### Fixed
* Pyspark imports when pyspark not installed

## [0.0.13] - 2023-11-06
### Fixed
* Column `spark_func_args` parsing
* Column `spark_func_kwargs` parsing
* Support for `_any` column type
### Added
* `schema_flat` and `has_column` DataFrame extensions for spark connect
### Updated
* Table Data Source to support tables external to the DLT pipeline

## [0.0.12] - 2023-11-06
### Fixed
* Pyspark imports when pyspark not installed

## [0.0.11] - 2023-11-05
### Fixed
* Deployment of pipeline configuration file
### Added
* Spark optional dependencies
* Spark unit tests
* Functions library
* Support for custom functions in silver processing
### Breaking Changes
* Changed API for table columns definition
* Removed databricks-sdk as dependency

## [0.0.10] - 2023-10-31
### Fixed
* `df_has_column` handling of arrays when column name contains a digit

## [0.0.9] - 2023-10-27
### Updated
* df_has_column support for column names with backticks (`)

## [0.0.8] - 2023-10-24
### Added
* Model pulumi dump method
* Support for variables in yaml files

### Breaking Changes
* Deprecated metadata SQL methods

## [0.0.7] - 2023-10-20
### Updated
* Bronze template notebook to leverage configuration file
* Silver template notebook to leverage configuration file
### Added
* compute.Cluster model
* compute.InitScript model
* compute.Job model
* compute.Notebook model
* compute.Pipeline model
* compute.Warehouse model
* secrets.Secret model
* secrets.SecretScope model
* Pipeline configuration file management
### Breaking Changes
* Refactored landing mount to landing root and changed default configuration to volumes

## [0.0.6] - 2023-10-10
### Added
* User, service principal and users group models
* Grants models
* Pulumi resources engine for user, group, catalog, schema, volume and associated grants
### Breaking Changes
* Renamed database objects to schema to be aligned with Databricks recommendations

## [0.0.5] - 2023-09-28
### Added
* Processing method for silver tables
* Silver DLT pipeline template notebook
* `df_schema_flat` function
* `_any` as as supported type for Spark functions
### Updated
* Excluded fields for `DataEvent` model_dump
* `df_hascolumn` function to support Spark 3.5
### Fixed
* Table Metadata included derived properties for the columns

## [0.0.4] - 2023-09-27
### Updated
* Refactored dlt module to support DBR < 13 and clusters in shared access mode
### Fixed
* model_validate_yaml() for Pipeline model
* table data insert when no data is available
### Breaking Changes
* Removed spark from required dependencies

## [0.0.3] - 2023-09-25
### Added
* Data Event cloud storage writers (Azure, AWS and Databricks mount)

## [0.0.2] - 2023-09-24
### Added
* Data Event class
* Data Source classes
* Pipeline class
* Support for BRONZE transformations

## [0.0.1] - 2023-07-13
### Added
* Initial pypi release<|MERGE_RESOLUTION|>--- conflicted
+++ resolved
@@ -2,12 +2,9 @@
 
 ## [0.4.8] - Unreleased
 ### Added
-<<<<<<< HEAD
-* Support for terraform alias providers
-=======
 * Support for referencing nodes in SQL queries
 * Support for looking up existing resources
->>>>>>> ed6ab506
+* Support for terraform alias providers
 ### Fixed
 * n/a
 ### Updated
