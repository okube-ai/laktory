# Release History

## [0.5.0] - Unreleased
### Added
* DataFrameColumnExpression model
* Data Quality Expectations
* Data Quality Checks
### Fixed
<<<<<<< HEAD
* File Data Sink stream writer
=======
* `JobTaskSQLTask` to support null value for query
* Singularization of attribute names in `JobEmailNotifications` for terraform
>>>>>>> 53dac696
### Updated
* `Job` to support `description
* `JobTaskNotebookTask` to support `warehouse_id` as compute
### Breaking changes
* Renamed `sql_expr` to `expr` as `expr` now supports both SQL and DataFrame expressions (auto-detection)
* DLT Expectation action "ALLOW" renamed to "WARN"
* Added prefix `dlt_` to pipeline node `warning_expectations`, `warning_expectations` and `warning_expectations` properties
* Refactored default path for `WorkspaceFile` and `DBFSFile` models to offer better control on the target location

## [0.4.14] - 2024-10-08
### Updated
* Workflows quickstart to include debug script
* Workflows quickstart to better align DLT and job pipeline.

## [0.4.13] - 2024-10-01
### Added
* Grants resources to Stack
* `no_wait` option for Cluster resources
* Polars quickstart
### Fixed
* Missing dependencies when deploying grants and data access with Metastore
### Updated
* Added SQL expression to logs when processing Polars DataFrame
### Breaking changes
* Renamed workspace provider to grants provider in Metastore resource

## [0.4.12] - 2024-09-18
### Added
* Support for multi-segments (semi-column ; separated) SQL statements 
* Support for Databricks Lakeview Dashboard resource
* CLI `destroy` command
* `unity-catalog`, `workspace` and `workflows` template choices for CLI `quickstart`
### Updated
* Better feedback when terraform is not installed
* Added SQL query to pipeline node transformer logs
### Breaking changes
* Removed `backend` and `organization` arguments for CLI
* Combined CLI `pulumi-options` and `terraform-options` into `options`

## [0.4.11] - 2024-08-16
### Added
* `VectorSearchIndex` Databricks resource
* `VectorSearchEndpoint` Databricks resource
* `purge` method for data sink
* `full_refresh` option for pipeline and pipeline node
### Fixed
* Checkpoint location of `TableDataSink`

## [0.4.10] - 2024-07-20
### Fixed
* mergeSchema and overwriteSchema default options in DataSink writers

## [0.4.9] - 2024-07-20
### Added
* Support for models yaml merge
* MwsNccBinding databricks resource
* MwsNetworkConnectivityConfig databricks resource
* Support for Databricks Table `storage_credential_name` and `storage_location` properties 
* Support for `BINARYFILE` (PDF) format in `FileDataSource` with Spark 
### Fixed
* DLT Debug mode when source is streaming and node is not
* DataFrame type propagation when models are used as inputs to other models
* Terraform auto-approve when other options are used
* `show_version_info()` method to display correct packages version

## [0.4.8] - 2024-07-03
### Added
* Support for referencing nodes in SQL queries
* Support for looking up existing resources
* Support for terraform alias providers
* `laktory` namespace to spark.sql.connect
### Fixed
* Parametrized SQL expressions used in the context of DLT
### Updated
* Support for Polars 1.0

## [0.4.7] - 2024-06-27
### Fixed
* Support for parametrized queries when DLT module is loaded

## [0.4.6] - 2024-06-27
### Added
* Support for parametrized queries when DLT module is loaded
### Fixed
* Issue with getting environment stack on null properties

## [0.4.5] - 2024-06-25
### Updated
* `with_column` transformer node method to allow for `None` type

## [0.4.4] - 2024-06-25
### Added
* WorkspaceFile attribute to Pipeline class to customize access controls
### Fixed
* Spark dependencies
* Fixed encoding when reading from yaml files
### Updated
* Changed pipeline JSON file permission from `account users` to `users`
* Smart join to support coalesce of columns outside of the join


## [0.4.3] - 2024-06-12
### Updated
* Dataframe type propagation through all pipeline children
### Fixed
* Reading pipeline node data source is isolation mode

## [0.4.2] - 2024-06-11
### Fixed
* Creation of the same column multiple times in a transformer node

## [0.4.1] - 2024-06-11
### Fixed
* Accessing custom DataFrame functions in custom namespace in SparkChainNode execution

## [0.4.0] - 2024-06-11
### Added
* Support for Polars with FileDataSource
* Support for Polars with FileDataSink
* Support for PolarsChain transformer
* Polars DataFrame extension
* Polars Expressions extension
### Breaking changes
* Refactored column creation inside a transformer node
* Moved laktory Spark dataframe custom functions under a laktory namespace.

## [0.3.3] - 2024-05-30
### Added
* Support for SQL expression in SparkChain node
* Limit option to Data Sources
* Sample option to Data Sources
* Display method for Spark DataFrames
### Updated
* Stack model environments to support overwrite of individual list element
### Fixed
* Pipeline Node data source read with DLT in debug mode

## [0.3.2] - 2024-05-28
### Updated
* Install instructions
### Breaking changes
* Re-organized optional dependencies
* Remove support for Pulumi python

## [0.3.1] - 2024-05-28
### Fixed
* Updated ReadMe
* Stack Validator unit test

## [0.3.0] - 2024-05-28
### Added
* `Pipeline` model, the new central component for building ETL pipelines
* `PipelineNode` model, the `Pipeline` sub-component defining each dataframe in a pipeline
* `FileDataSink` and `TableDataSink` sinks models
* `PipelineNodeDataSource` and `MemoryDataSource` sources model
* Future support for Polars and other types of dataframe
### Updated
* Enabled CDC support for both `FileDataSource` and `TableDataSource`
### Breaking changes
* Merged `DataEventHeader` into `DataEvent` model
* Renamed `EventDataSource` model to `FileDataSource`
* Renamed `name` attribute to `table_name` in `TableDataSource` model
* Removed `SparkChain` support in DataSources
* Renamed `Pipeline` model to `DLTPipeline` model
* Cloud resources moved under models.resources.{provider}.{resource_class} to avoid collisions with future classes.
* Removed `TableBuilder`. `PipelineNode` should be used instead

## [0.2.1] - 2024-05-07
### Added
* Support for spark chain for a data source
* Support for broadcasting in a data source
* YAML model dump for all base models
### Fixed
* Function selection for pyspark connect dataframes

## [0.2.0] - 2024-05-02
### Added
* `SparkChain` a high level class allowing to declare and execute spark operations on a dataframe 
* `SparkColumnNode` the node of a `SparkChain` that builds a new column
* `SparkTableNode` the node of a `SparkChain` that returns a new dataframe
* Moved `filter`, `selects` and `watermarks` properties to `models.BaseDataSource` so that it can be used for all source types
* `models.BaseDataSource` `renames` attribute for renaming columns of the source table
* `models.BaseDataSource` `drops` attribute for dropping columns of the source table
* spark DataFrame `watermark` returns the watermark column and threshold if any 
* spark DataFrame `smart_join` joins, cleans duplicated columns and supports watermarking 
* spark DataFrame `groupby_and_agg` groupby and aggregates in a single function 
* spark DataFrame `window_filter` takes the first n rows over a window 
### Updated
* n/a
### Breaking changes
* Refactored table builder to use SparkChain instead of direct definitions of joins, unions, columns building, etc.

## [0.1.10] - 2024-04-23
### Added
* CLI `run` command to execute remote jobs and pipelines and monitor errors until completion
* `Dispatcher` class to manage and run remote jobs
* `JobRunner` class to run remote jobs
* `PipelineRunner` class to run remote pipelines
* datetime utilities
### Updated
* Environment variables `DATABRICKS_SDK_UPSTREAM` and `DATABRICKS_SDK_UPSTREAM_VERSION` to track laktory metrics as a Databricks partner
### Fixed
* Permissions resource dependencies on `DbfsFile` and `WorkspaceFile`.

## [0.1.9] - 2024-04-17
### Added
* Support for table unions in table builder
* New column property `raise_missing_arg_exception` to allow for some spark function inputs to be missing
* `add`, `sub`, `mul` and `div` spark functions

### Breaking Change
* Renamed `power` spark function to `scaled_power` to prevent conflict with native spark function 

## [0.1.8] - 2024-03-25
### Added
* `quickstart` CLI command to initialize a sample Laktory stack.
* Databricks DBFS file model

## [0.1.7] - 2024-03-15
### Added
* show_version_info() method for bugs reporting
* Git issues templates 

## [0.1.6] - 2024-02-23
### Updated
* Website branding

## [0.1.5] - 2024-02-14
### Added
* Support for DLT views
* Support for providing table builder `drop_duplicates` with a list of columns to consider for the drop duplicates. 
### Fixed
* Propagation of stack variables to resources

## [0.1.4] - 2024-02-12
### Added
* Support for custom join sql expression in `TableJoin` model

## [0.1.3] - 2024-02-10
### Added
* Support for explicit path in `TableDataSource` model

## [0.1.2] - 2024-02-05
### Added
* `Metastore`, `MetastoreAssignment`, `MetastoreDataAccess`, `MwsPermissionAssignment` and `ExternalLocation` models
* `workspace_permission_assginments` field to `Group` model
* `StackValidator` class for testing deployment in both Pulumi and Terraform
### Updated
* Pipeline model supports null catalog (hive metastore)
* Event Data Source supports custom event root path
* Event Data Source supports custom schema location path
* Refactored `core_resources` property to automatically propagate provider and dependencies to sub-resources.
### Breaking Changes
* Refactored default resource name to remove illegal characters, resolve variables and remove resource tags.
## [0.1.1] - 2024-01-28
### Added
* General support for Terraform IaC backend
* AWS Provider
* Azure Provider
* Azure Pulumi (Native) Provider
### Updated
* `BaseModel` `inject_vars` method regular expressions support 
### Breaking changes
* Replaced CLI argument `--stack` with `--org` and `--dev` for a more consistent experience between pulumi and terraform backends

## [0.1.0] - 2024-01-12
### Added
* Automatic creation of resources output variables that can be used in configuration files
* Custom model serialization allowing conversion of keys to camel case
* Laktory CLI
* Stack model to define and deploy a complete collection of resources from yaml files only and manage environments
* Support for cross-references in yaml files. A yaml configuration file can include another.
* `BaseResource` and `PulumiResource` models with all methods required to deploy through pulumi
* `Grants` model
* `GroupMember` model
* `Permissions` model
* `ServicePrincipalRole` model
* `UserRole` model
* `resources` object to a `BaseResource` instance to define and deploy all the associated resources 
### Updated
* `events_root` field of   `DataEventHeader` and `DataEvent` models is now a property for the default value to dynamically account for settings
* `inject_vars` method to support multiple targets (`pulumi_yaml`, `pulumi_py`, etc.)
### Breaking changes
* Modified `groups` field for `Users` and `ServicePrincipal` models to accept group id instead of group name
* Modified `resource_key` for `WorkspaceFile`, `Notebook` and `Directory`
* Removal of Laktory Resources Component (will trigger replacement of all resources unless aliases are used)
* Removal of resources engines classes
* Renamed `permissions` field to `access_controls` in multiple models to be consistent with Databricks API
* Renamed `vars` object to `variables`
* Resources deployment method `deploy()` and `deploy_with_pulumi()` renamed to `to_pulumi()`

## [0.0.29] - 2023-12-20
### Fixed
* Forced newlines character to eliminate discrepancies between Windows and Linux environment when writing pipeline files. 

## [0.0.28] - 2023-12-17
### Updated
* job.continuous.pause_status to allow for arbitrary string (allow variable)
* job.email_notifications.pause_status to allow for arbitrary string (allow variable)
* job.task_condition.pause_status to allow for arbitrary string (allow variable)
* warehouse.channel_name to allow for arbitrary string (allow variable)
* warehouse.spot_instance_policy to allow for arbitrary string (allow variable)
* warehouse.warehouse_type to allow for arbitrary string (allow variable)

## [0.0.27] - 2023-12-16
### Added
* Support for DLT tables expectations

## [0.0.26] - 2023-12-16
### Added
* GitHub releases
* Units conversion spark function

## [0.0.25] - 2023-12-12
### Added
* compare spark function
* API Reference
* doc tests
### Updated
* SparkFuncArgs model to allow constant value
### Breaking changes
* Renamed Producer model to DataProducer
* Renamed Resource model to BaseResource
* Renamed user and permissions resources
* Renamed group and permissions resources
* Renamed pipeline resources

## [0.0.24] - 2023-12-05
### Fixed
* Null values in joining columns with outer join
### Updated
* Variable injection to support Pulumi Output as part of a string
* Column builder requires all inputs available to build a column

## [0.0.23] - 2023-12-01
### Added
* Databricks directory model
* SQL Query model
* Table resource

## [0.0.22] - 2023-11-29
### Added
* Git tag for each release
* Automatic version bump after each release
* Automatic documentation publishing after each release 

## [0.0.21] - 2023-11-27
### Breaking Changes
* Renamed `table.builder.zone` to `table.builder.layer` to be consistent with industry standards. 

## [0.0.20] - 2023-11-27
### Added
* `header` option when reading CSV event data source 
* `read_options` option when reading event data source
* `aggregation` feature for table builder
* `window_filter` feature for table builder

## [0.0.19] - 2023-11-23
### Fixed
* Gold zone columns in table builder
### Added
* `drop_columns` option in table builder
* `template` property to table builder, allowing to select a template, independent of the zone.  
### Breaking Changes
* Renamed `models.sql.column.Column.to_column` to `models.sql.column.Column.is_column` to clarify that the provided value is a column name.

## [0.0.18] - 2023-11-14
### Added
* Support for externally managed users and groups

## [0.0.17] - 2023-11-13
### Fixed
* Data Event model to support timestamp from string
### Added
* Option to exclude timestamp from data event filepath
* Selects, filter, watermark options for TableDataSource
* Support for joins in Table model
* Silver Star builder
### Breaking Changes
* Refactored Table to move all building configuration into a `TableBuilder` model

## [0.0.16] - 2023-11-08
### Added
* UDFs property to pipeline model
### Breaking Changes
* Refactored InitScript model into the more general WorkspaceFile

## [0.0.15] - 2023-11-07
### Added
* Support for CDC table data source
* Support for SCD table
### Updated
* Automatic catalog and schema assignation to source table from table and pipeline

## [0.0.14] - 2023-11-06
### Fixed
* Pyspark imports when pyspark not installed

## [0.0.13] - 2023-11-06
### Fixed
* Column `spark_func_args` parsing
* Column `spark_func_kwargs` parsing
* Support for `_any` column type
### Added
* `schema_flat` and `has_column` DataFrame extensions for spark connect
### Updated
* Table Data Source to support tables external to the DLT pipeline

## [0.0.12] - 2023-11-06
### Fixed
* Pyspark imports when pyspark not installed

## [0.0.11] - 2023-11-05
### Fixed
* Deployment of pipeline configuration file
### Added
* Spark optional dependencies
* Spark unit tests
* Functions library
* Support for custom functions in silver processing
### Breaking Changes
* Changed API for table columns definition
* Removed databricks-sdk as dependency

## [0.0.10] - 2023-10-31
### Fixed
* `df_has_column` handling of arrays when column name contains a digit

## [0.0.9] - 2023-10-27
### Updated
* df_has_column support for column names with backticks (`)

## [0.0.8] - 2023-10-24
### Added
* Model pulumi dump method
* Support for variables in yaml files

### Breaking Changes
* Deprecated metadata SQL methods

## [0.0.7] - 2023-10-20
### Updated
* Bronze template notebook to leverage configuration file
* Silver template notebook to leverage configuration file
### Added
* compute.Cluster model
* compute.InitScript model
* compute.Job model
* compute.Notebook model
* compute.Pipeline model
* compute.Warehouse model
* secrets.Secret model
* secrets.SecretScope model
* Pipeline configuration file management
### Breaking Changes
* Refactored landing mount to landing root and changed default configuration to volumes

## [0.0.6] - 2023-10-10
### Added
* User, service principal and users group models
* Grants models
* Pulumi resources engine for user, group, catalog, schema, volume and associated grants
### Breaking Changes
* Renamed database objects to schema to be aligned with Databricks recommendations

## [0.0.5] - 2023-09-28
### Added
* Processing method for silver tables
* Silver DLT pipeline template notebook
* `df_schema_flat` function
* `_any` as as supported type for Spark functions
### Updated
* Excluded fields for `DataEvent` model_dump
* `df_hascolumn` function to support Spark 3.5
### Fixed
* Table Metadata included derived properties for the columns

## [0.0.4] - 2023-09-27
### Updated
* Refactored dlt module to support DBR < 13 and clusters in shared access mode
### Fixed
* model_validate_yaml() for Pipeline model
* table data insert when no data is available
### Breaking Changes
* Removed spark from required dependencies

## [0.0.3] - 2023-09-25
### Added
* Data Event cloud storage writers (Azure, AWS and Databricks mount)

## [0.0.2] - 2023-09-24
### Added
* Data Event class
* Data Source classes
* Pipeline class
* Support for BRONZE transformations

## [0.0.1] - 2023-07-13
### Added
* Initial pypi release<|MERGE_RESOLUTION|>--- conflicted
+++ resolved
@@ -6,15 +6,13 @@
 * Data Quality Expectations
 * Data Quality Checks
 ### Fixed
-<<<<<<< HEAD
 * File Data Sink stream writer
-=======
 * `JobTaskSQLTask` to support null value for query
 * Singularization of attribute names in `JobEmailNotifications` for terraform
->>>>>>> 53dac696
 ### Updated
 * `Job` to support `description
 * `JobTaskNotebookTask` to support `warehouse_id` as compute
+* `JobTaskSQLTask` to support null value for query
 ### Breaking changes
 * Renamed `sql_expr` to `expr` as `expr` now supports both SQL and DataFrame expressions (auto-detection)
 * DLT Expectation action "ALLOW" renamed to "WARN"
