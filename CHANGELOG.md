# Release History
<<<<<<< HEAD
## [0.7.0] - Unreleased
### Added
* `HiveMetastoreDataSource`
### Fixed
* n/a
### Updated
* n/a
### Breaking changes
* Refactored data sources to Narwhals for all DataFrame operations
* Changed DataFrame backend type to Enum
* Renamed `TableDataSource` to `UnityCatalogDataSource`
* Renamed `MemoryDataSource` to `DataFrameDataSource`
## [0.6.6] - Unreleased
=======

## [0.6.7] - Unreleased
>>>>>>> 05507694
### Added
* n/a
### Fixed
* n/a
### Updated
* n/a
### Breaking changes
* n/a

## [0.6.6] - 2025-03-10
### Added
* Data sources `drop_duplicates` option
* `Schema` `storage_root` attribute
* `User` and `ServicePrincipal` `workspace_permission_assignments` attribute
### Fixed
* Usage of `lookup_existing` preventing propagation of resource `options` [[#372](https://github.com/okube-ai/laktory/issues/372)]
* Typo in unity catalog quick start documentation
* Missing documentation for `data_accesses` `metastore` attribute 
* Variable resolution in `lookup_existing` attribute
* `Metastore` look up issues
### Updated
* Databricks `group` resource properties
* Databricks `user` resource properties

## [0.6.5] - 2025-02-19
### Added
* dbt job task [[#363](https://github.com/okube-ai/laktory/issues/363)]
* `git_source` option for Databricks Job
* `environments` options for Databricks Job 
* Optional `node_max_retries` option for pipeline nodes with Databricks Job orchestrator
### Fixed
* SCD Type 2 Sink without delete condition caused exception [[#361](https://github.com/okube-ai/laktory/issues/361)]
### Updated
* Validation for self referencing variables [[#362](https://github.com/okube-ai/laktory/issues/362)]
* Data sinks write mode auto selection full refresh

## [0.6.4] - 2025-01-24
### Fixed
* Infinite recursion loop when `name_prefix` is used on some resources.

## [0.6.3] - 2025-01-22
### Fixed
* Parsing of SQL files from YAML files

## [0.6.2] - 2025-01-22
### Added
* Support for Terraform `moved` option (resource rename)
### Fixed
* Model variables not carried overs to all environments

## [0.6.1] - 2025-01-20
### Updated
* Reduced import time
* Optimized tests to load spark only when required
* Optimized performance during stack export in IaC backend native format 

## [0.6.0] - 2025-01-18
### Added
* `MemoryDataSource` support for reading dict or list of data [[#337](https://github.com/okube-ai/laktory/issues/337)]
* Support for `!use` tag in YAML files to directly inject content of other file
* Support for `!update` tag in YAML files to use another file to update the content of a dictionary
* Support for `!extend` tag in YAML files to use another file to extend (append) more items to a list
### Updated
* Laktory variables to support python expressions [[#334](https://github.com/okube-ai/laktory/issues/334)]
* Laktory variables to support complex types such as dictionaries and lists
* All Laktory model fields to allow `str` type for receiving a variable or expression
* Reference to external YAML file path can use variables injection[[#335](https://github.com/okube-ai/laktory/issues/335)]
### Breaking Change
* Removed support for ${include.*} variables in YAML files.
* Reference to external YAML files is now relative to the calling file instead of being relative to the stack entry point.

## [0.5.13] - 2025-01-07
### Added
* Support for Python 3.12
* Support for Python 3.13
* Contribution guidelines
* Support for external PR
### Updated
* `uv` as the recommended package manager
* Formatting and linting with ruff (instead of black)
* Added ruff formatting and linting as a pre-commit
* Added pytest fixtures to run tests only when required environment variables are available

## [0.5.12] - 2024-12-30
### Fixed
* Injection of variables into pipeline requirements

## [0.5.11] - 2024-12-30
### Fixed
* Serverless pipeline job raises a validation error

## [0.5.10] - 2024-12-29
### Added
* Support for view creation from pipeline node
* `--version` and `version` CLI commands
* Support for `for_each_task` in Databricks job resource
* Support for external libraries in pipelines
### Fixed
* Variables supports referencing environment variables and other variables 
### Updated
* Replaced `dataframe_backend` propagation with dynamic parent lookup
* Introduced `PipelineChild` internal class to manage child/parent relationship
* Added laktory package as a task cluster dependency when Databricks Job is used as a pipeline orchestrator
### Breaking changes
* Renamed `dataframe_type` to `dataframe_backend`
* Renamed pipeline orchestrator from `"DLT"` to `"DATABRICKS_DLT"`
* Renamed pipeline databricks job and dlt resource names. May cause a re-deployment.
* Moved pipeline `notebook_path` under `databricks_job` attribute.

## [0.5.9] - 2024-12-20
### Fixed
* CDC Merge when records flagged for delete don't exist in target

## [0.5.8] - 2024-12-18
### Added
* `is_enabled` option to resources for disabling specific resources for specific environments or configurations.
* `name_prefix` and `name_suffix` options for DLT pipeline
* Support for "AVRO", "ORC", "TEXT" and "XML" format for file data source with spark dataframe backend.

## [0.5.7] - 2024-12-09
### Added
* `inject_vars_into_dump` method for `BaseModel` class to inject variables into a dictionary 
* `MlfflowExperiment` Databricks resource
* `MlfflowModel` Databricks resource
* `MlfflowWebhook` Databricks resource
* `Alert` Databricks resource
* `Query` Databricks resource
* `name_prefix` and `name_suffix` options for `Alert`, `Dashboard` and `Query` resources. 
### Fixed
* Removed dependency on `pytz`
### Breaking changes
* Refactored `BaseModel` `inject_vars` method to inject variables directly into the model, instead of into a dump.
* Deprecated `SQLQuery` Databricks resource

## [0.5.6] - 2024-12-03
### Added
* Databricks job name prefix and suffix attributes
* Propagation of stack variables to all resources
### Updated
* Removed unsafe characters from pipeline default root

## [0.5.5] - 2024-12-02
### Added
* Support for setting Laktory Databricks Workspace root from the stack file
* Support for Databricks Job Queuing [[#307](https://github.com/okube-ai/laktory/issues/307)]
### Fixed
* Injection of variables into pipeline names
### Updated
* Given priority to stack variables over environment variables
* Automatic assignation of pipeline name to Databricks Job name when selected as orchestrator
* `workflows` quickstart pipeline notebook to support custom laktory root
### Breaking Changes
* Renamed `PipelineNode` attribute `primiary_key` to `primary_keys` to support multiple keys 

## [0.5.4] - 2024-11-26
### Fixed
* DataSink merge for out-of-order records with streaming DataFrame

## [0.5.3] - 2024-11-22
### Added
* `DataSinks` `merge` write mode for Change Data Capture, supporting type 1 and type 2 SCD
### Fixed
* Source format in stock prices quickstart pipeline
* Removed warning due to usage of `FileDataSource` private attribute `schema`

## [0.5.2] - 2024-11-12
### Added
* Support for JSONL and NDJSON formats in `FileDataSource`
### Fixed
* Missing stream query termination in `TableDataSink` model
* Raise Exception when resource names are not unique [[#294](https://github.com/okube-ai/laktory/issues/294)]
### Updated
* Logs to include timestamp
* `FileDataSource` to support spark `read_options`
* `FileDataSource` to support `schema` specification for weakly-typed formats

## [0.5.1] - 2024-11-08
### Added
* Support for `ClusterPolicy` Databricks resource
* Support for `Repo` Databricks resource
### Fixed
* ReadMe file code

## [0.5.0] - 2024-11-05
### Added
* DataFrameColumnExpression model
* Data Quality Expectations
* Data Quality Checks
* Support for multiple sinks per pipeline node
* Support for quarantine sink
* Root path for laktory, pipelines and pipeline nodes
### Fixed
* Stream writer `FileDataSink` 
* Support for `null` value in `JobTaskSQLTask` queries
* Singularized attribute names in `JobEmailNotifications` for Terraform [[#276](https://github.com/okube-ai/laktory/issues/276)]
* Added missing `source` attribute in `JobTaskSqlTaskFile` [[#275](https://github.com/okube-ai/laktory/issues/275)]
### Updated
* `Job` to automatically alphabetically sort `tasks` [[#286](https://github.com/okube-ai/laktory/issues/286)]
* `Job` now supports `description` [[#277](https://github.com/okube-ai/laktory/issues/277)]
* `JobTaskNotebookTask` now allows `warehouse_id` for compute [[#265](https://github.com/okube-ai/laktory/issues/265)]
* `JobTaskSQLTask` updated to support `null` for queries [[#274](https://github.com/okube-ai/laktory/issues/274)]
### Breaking changes
* Renamed `sql_expr` to `expr` to enable both SQL and DataFrame expressions with auto-detection
* Updated DLT Expectation action "ALLOW" to "WARN"
* Prefixed `dlt_` to `warning_expectations` properties in pipeline nodes
* Refactored default paths for `WorkspaceFile` and `DBFSFile` models for improved target location control [[#263](https://github.com/okube-ai/laktory/issues/263)]
* Refactored Polars reader to read as LazyFrame
* Renamed `PipelineNode` attribute `sink` to `sinks` 

## [0.4.14] - 2024-10-08
### Updated
* Workflows quickstart to include debug script
* Workflows quickstart to better align DLT and job pipeline.

## [0.4.13] - 2024-10-01
### Added
* Grants resources to Stack
* `no_wait` option for Cluster resources
* Polars quickstart
### Fixed
* Missing dependencies when deploying grants and data access with Metastore
### Updated
* Added SQL expression to logs when processing Polars DataFrame
### Breaking changes
* Renamed workspace provider to grants provider in Metastore resource

## [0.4.12] - 2024-09-18
### Added
* Support for multi-segments (semi-column ; separated) SQL statements 
* Support for Databricks Lakeview Dashboard resource
* CLI `destroy` command
* `unity-catalog`, `workspace` and `workflows` template choices for CLI `quickstart`
### Updated
* Better feedback when terraform is not installed
* Added SQL query to pipeline node transformer logs
### Breaking changes
* Removed `backend` and `organization` arguments for CLI
* Combined CLI `pulumi-options` and `terraform-options` into `options`

## [0.4.11] - 2024-08-16
### Added
* `VectorSearchIndex` Databricks resource
* `VectorSearchEndpoint` Databricks resource
* `purge` method for data sink
* `full_refresh` option for pipeline and pipeline node
### Fixed
* Checkpoint location of `TableDataSink`

## [0.4.10] - 2024-07-20
### Fixed
* mergeSchema and overwriteSchema default options in DataSink writers

## [0.4.9] - 2024-07-20
### Added
* Support for models yaml merge
* MwsNccBinding databricks resource
* MwsNetworkConnectivityConfig databricks resource
* Support for Databricks Table `storage_credential_name` and `storage_location` properties 
* Support for `BINARYFILE` (PDF) format in `FileDataSource` with Spark 
### Fixed
* DLT Debug mode when source is streaming and node is not
* DataFrame type propagation when models are used as inputs to other models
* Terraform auto-approve when other options are used
* `show_version_info()` method to display correct packages version

## [0.4.8] - 2024-07-03
### Added
* Support for referencing nodes in SQL queries
* Support for looking up existing resources
* Support for terraform alias providers
* `laktory` namespace to spark.sql.connect
### Fixed
* Parametrized SQL expressions used in the context of DLT
### Updated
* Support for Polars 1.0

## [0.4.7] - 2024-06-27
### Fixed
* Support for parametrized queries when DLT module is loaded

## [0.4.6] - 2024-06-27
### Added
* Support for parametrized queries when DLT module is loaded
### Fixed
* Issue with getting environment stack on null properties

## [0.4.5] - 2024-06-25
### Updated
* `with_column` transformer node method to allow for `None` type

## [0.4.4] - 2024-06-25
### Added
* WorkspaceFile attribute to Pipeline class to customize access controls
### Fixed
* Spark dependencies
* Fixed encoding when reading from yaml files
### Updated
* Changed pipeline JSON file permission from `account users` to `users`
* Smart join to support coalesce of columns outside of the join


## [0.4.3] - 2024-06-12
### Updated
* Dataframe type propagation through all pipeline children
### Fixed
* Reading pipeline node data source is isolation mode

## [0.4.2] - 2024-06-11
### Fixed
* Creation of the same column multiple times in a transformer node

## [0.4.1] - 2024-06-11
### Fixed
* Accessing custom DataFrame functions in custom namespace in SparkChainNode execution

## [0.4.0] - 2024-06-11
### Added
* Support for Polars with FileDataSource
* Support for Polars with FileDataSink
* Support for PolarsChain transformer
* Polars DataFrame extension
* Polars Expressions extension
### Breaking changes
* Refactored column creation inside a transformer node
* Moved laktory Spark dataframe custom functions under a laktory namespace.

## [0.3.3] - 2024-05-30
### Added
* Support for SQL expression in SparkChain node
* Limit option to Data Sources
* Sample option to Data Sources
* Display method for Spark DataFrames
### Updated
* Stack model environments to support overwrite of individual list element
### Fixed
* Pipeline Node data source read with DLT in debug mode

## [0.3.2] - 2024-05-28
### Updated
* Install instructions
### Breaking changes
* Re-organized optional dependencies
* Remove support for Pulumi python

## [0.3.1] - 2024-05-28
### Fixed
* Updated ReadMe
* Stack Validator unit test

## [0.3.0] - 2024-05-28
### Added
* `Pipeline` model, the new central component for building ETL pipelines
* `PipelineNode` model, the `Pipeline` sub-component defining each dataframe in a pipeline
* `FileDataSink` and `TableDataSink` sinks models
* `PipelineNodeDataSource` and `MemoryDataSource` sources model
* Future support for Polars and other types of dataframe
### Updated
* Enabled CDC support for both `FileDataSource` and `TableDataSource`
### Breaking changes
* Merged `DataEventHeader` into `DataEvent` model
* Renamed `EventDataSource` model to `FileDataSource`
* Renamed `name` attribute to `table_name` in `TableDataSource` model
* Removed `SparkChain` support in DataSources
* Renamed `Pipeline` model to `DLTPipeline` model
* Cloud resources moved under models.resources.{provider}.{resource_class} to avoid collisions with future classes.
* Removed `TableBuilder`. `PipelineNode` should be used instead

## [0.2.1] - 2024-05-07
### Added
* Support for spark chain for a data source
* Support for broadcasting in a data source
* YAML model dump for all base models
### Fixed
* Function selection for pyspark connect dataframes

## [0.2.0] - 2024-05-02
### Added
* `SparkChain` a high level class allowing to declare and execute spark operations on a dataframe 
* `SparkColumnNode` the node of a `SparkChain` that builds a new column
* `SparkTableNode` the node of a `SparkChain` that returns a new dataframe
* Moved `filter`, `selects` and `watermarks` properties to `models.BaseDataSource` so that it can be used for all source types
* `models.BaseDataSource` `renames` attribute for renaming columns of the source table
* `models.BaseDataSource` `drops` attribute for dropping columns of the source table
* spark DataFrame `watermark` returns the watermark column and threshold if any 
* spark DataFrame `smart_join` joins, cleans duplicated columns and supports watermarking 
* spark DataFrame `groupby_and_agg` groupby and aggregates in a single function 
* spark DataFrame `window_filter` takes the first n rows over a window 
### Updated
* n/a
### Breaking changes
* Refactored table builder to use SparkChain instead of direct definitions of joins, unions, columns building, etc.

## [0.1.10] - 2024-04-23
### Added
* CLI `run` command to execute remote jobs and pipelines and monitor errors until completion
* `Dispatcher` class to manage and run remote jobs
* `JobRunner` class to run remote jobs
* `PipelineRunner` class to run remote pipelines
* datetime utilities
### Updated
* Environment variables `DATABRICKS_SDK_UPSTREAM` and `DATABRICKS_SDK_UPSTREAM_VERSION` to track laktory metrics as a Databricks partner
### Fixed
* Permissions resource dependencies on `DbfsFile` and `WorkspaceFile`.

## [0.1.9] - 2024-04-17
### Added
* Support for table unions in table builder
* New column property `raise_missing_arg_exception` to allow for some spark function inputs to be missing
* `add`, `sub`, `mul` and `div` spark functions

### Breaking Change
* Renamed `power` spark function to `scaled_power` to prevent conflict with native spark function 

## [0.1.8] - 2024-03-25
### Added
* `quickstart` CLI command to initialize a sample Laktory stack.
* Databricks DBFS file model

## [0.1.7] - 2024-03-15
### Added
* show_version_info() method for bugs reporting
* Git issues templates 

## [0.1.6] - 2024-02-23
### Updated
* Website branding

## [0.1.5] - 2024-02-14
### Added
* Support for DLT views
* Support for providing table builder `drop_duplicates` with a list of columns to consider for the drop duplicates. 
### Fixed
* Propagation of stack variables to resources

## [0.1.4] - 2024-02-12
### Added
* Support for custom join sql expression in `TableJoin` model

## [0.1.3] - 2024-02-10
### Added
* Support for explicit path in `TableDataSource` model

## [0.1.2] - 2024-02-05
### Added
* `Metastore`, `MetastoreAssignment`, `MetastoreDataAccess`, `MwsPermissionAssignment` and `ExternalLocation` models
* `workspace_permission_assginments` field to `Group` model
* `StackValidator` class for testing deployment in both Pulumi and Terraform
### Updated
* Pipeline model supports null catalog (hive metastore)
* Event Data Source supports custom event root path
* Event Data Source supports custom schema location path
* Refactored `core_resources` property to automatically propagate provider and dependencies to sub-resources.
### Breaking Changes
* Refactored default resource name to remove illegal characters, resolve variables and remove resource tags.
## [0.1.1] - 2024-01-28
### Added
* General support for Terraform IaC backend
* AWS Provider
* Azure Provider
* Azure Pulumi (Native) Provider
### Updated
* `BaseModel` `inject_vars` method regular expressions support 
### Breaking changes
* Replaced CLI argument `--stack` with `--org` and `--dev` for a more consistent experience between pulumi and terraform backends

## [0.1.0] - 2024-01-12
### Added
* Automatic creation of resources output variables that can be used in configuration files
* Custom model serialization allowing conversion of keys to camel case
* Laktory CLI
* Stack model to define and deploy a complete collection of resources from yaml files only and manage environments
* Support for cross-references in yaml files. A yaml configuration file can include another.
* `BaseResource` and `PulumiResource` models with all methods required to deploy through pulumi
* `Grants` model
* `GroupMember` model
* `Permissions` model
* `ServicePrincipalRole` model
* `UserRole` model
* `resources` object to a `BaseResource` instance to define and deploy all the associated resources 
### Updated
* `events_root` field of   `DataEventHeader` and `DataEvent` models is now a property for the default value to dynamically account for settings
* `inject_vars` method to support multiple targets (`pulumi_yaml`, `pulumi_py`, etc.)
### Breaking changes
* Modified `groups` field for `Users` and `ServicePrincipal` models to accept group id instead of group name
* Modified `resource_key` for `WorkspaceFile`, `Notebook` and `Directory`
* Removal of Laktory Resources Component (will trigger replacement of all resources unless aliases are used)
* Removal of resources engines classes
* Renamed `permissions` field to `access_controls` in multiple models to be consistent with Databricks API
* Renamed `vars` object to `variables`
* Resources deployment method `deploy()` and `deploy_with_pulumi()` renamed to `to_pulumi()`

## [0.0.29] - 2023-12-20
### Fixed
* Forced newlines character to eliminate discrepancies between Windows and Linux environment when writing pipeline files. 

## [0.0.28] - 2023-12-17
### Updated
* job.continuous.pause_status to allow for arbitrary string (allow variable)
* job.email_notifications.pause_status to allow for arbitrary string (allow variable)
* job.task_condition.pause_status to allow for arbitrary string (allow variable)
* warehouse.channel_name to allow for arbitrary string (allow variable)
* warehouse.spot_instance_policy to allow for arbitrary string (allow variable)
* warehouse.warehouse_type to allow for arbitrary string (allow variable)

## [0.0.27] - 2023-12-16
### Added
* Support for DLT tables expectations

## [0.0.26] - 2023-12-16
### Added
* GitHub releases
* Units conversion spark function

## [0.0.25] - 2023-12-12
### Added
* compare spark function
* API Reference
* doc tests
### Updated
* SparkFuncArgs model to allow constant value
### Breaking changes
* Renamed Producer model to DataProducer
* Renamed Resource model to BaseResource
* Renamed user and permissions resources
* Renamed group and permissions resources
* Renamed pipeline resources

## [0.0.24] - 2023-12-05
### Fixed
* Null values in joining columns with outer join
### Updated
* Variable injection to support Pulumi Output as part of a string
* Column builder requires all inputs available to build a column

## [0.0.23] - 2023-12-01
### Added
* Databricks directory model
* SQL Query model
* Table resource

## [0.0.22] - 2023-11-29
### Added
* Git tag for each release
* Automatic version bump after each release
* Automatic documentation publishing after each release 

## [0.0.21] - 2023-11-27
### Breaking Changes
* Renamed `table.builder.zone` to `table.builder.layer` to be consistent with industry standards. 

## [0.0.20] - 2023-11-27
### Added
* `header` option when reading CSV event data source 
* `read_options` option when reading event data source
* `aggregation` feature for table builder
* `window_filter` feature for table builder

## [0.0.19] - 2023-11-23
### Fixed
* Gold zone columns in table builder
### Added
* `drop_columns` option in table builder
* `template` property to table builder, allowing to select a template, independent of the zone.  
### Breaking Changes
* Renamed `models.sql.column.Column.to_column` to `models.sql.column.Column.is_column` to clarify that the provided value is a column name.

## [0.0.18] - 2023-11-14
### Added
* Support for externally managed users and groups

## [0.0.17] - 2023-11-13
### Fixed
* Data Event model to support timestamp from string
### Added
* Option to exclude timestamp from data event filepath
* Selects, filter, watermark options for TableDataSource
* Support for joins in Table model
* Silver Star builder
### Breaking Changes
* Refactored Table to move all building configuration into a `TableBuilder` model

## [0.0.16] - 2023-11-08
### Added
* UDFs property to pipeline model
### Breaking Changes
* Refactored InitScript model into the more general WorkspaceFile

## [0.0.15] - 2023-11-07
### Added
* Support for CDC table data source
* Support for SCD table
### Updated
* Automatic catalog and schema assignation to source table from table and pipeline

## [0.0.14] - 2023-11-06
### Fixed
* Pyspark imports when pyspark not installed

## [0.0.13] - 2023-11-06
### Fixed
* Column `spark_func_args` parsing
* Column `spark_func_kwargs` parsing
* Support for `_any` column type
### Added
* `schema_flat` and `has_column` DataFrame extensions for spark connect
### Updated
* Table Data Source to support tables external to the DLT pipeline

## [0.0.12] - 2023-11-06
### Fixed
* Pyspark imports when pyspark not installed

## [0.0.11] - 2023-11-05
### Fixed
* Deployment of pipeline configuration file
### Added
* Spark optional dependencies
* Spark unit tests
* Functions library
* Support for custom functions in silver processing
### Breaking Changes
* Changed API for table columns definition
* Removed databricks-sdk as dependency

## [0.0.10] - 2023-10-31
### Fixed
* `df_has_column` handling of arrays when column name contains a digit

## [0.0.9] - 2023-10-27
### Updated
* df_has_column support for column names with backticks (`)

## [0.0.8] - 2023-10-24
### Added
* Model pulumi dump method
* Support for variables in yaml files

### Breaking Changes
* Deprecated metadata SQL methods

## [0.0.7] - 2023-10-20
### Updated
* Bronze template notebook to leverage configuration file
* Silver template notebook to leverage configuration file
### Added
* compute.Cluster model
* compute.InitScript model
* compute.Job model
* compute.Notebook model
* compute.Pipeline model
* compute.Warehouse model
* secrets.Secret model
* secrets.SecretScope model
* Pipeline configuration file management
### Breaking Changes
* Refactored landing mount to landing root and changed default configuration to volumes

## [0.0.6] - 2023-10-10
### Added
* User, service principal and users group models
* Grants models
* Pulumi resources engine for user, group, catalog, schema, volume and associated grants
### Breaking Changes
* Renamed database objects to schema to be aligned with Databricks recommendations

## [0.0.5] - 2023-09-28
### Added
* Processing method for silver tables
* Silver DLT pipeline template notebook
* `df_schema_flat` function
* `_any` as as supported type for Spark functions
### Updated
* Excluded fields for `DataEvent` model_dump
* `df_hascolumn` function to support Spark 3.5
### Fixed
* Table Metadata included derived properties for the columns

## [0.0.4] - 2023-09-27
### Updated
* Refactored dlt module to support DBR < 13 and clusters in shared access mode
### Fixed
* model_validate_yaml() for Pipeline model
* table data insert when no data is available
### Breaking Changes
* Removed spark from required dependencies

## [0.0.3] - 2023-09-25
### Added
* Data Event cloud storage writers (Azure, AWS and Databricks mount)

## [0.0.2] - 2023-09-24
### Added
* Data Event class
* Data Source classes
* Pipeline class
* Support for BRONZE transformations

## [0.0.1] - 2023-07-13
### Added
* Initial pypi release<|MERGE_RESOLUTION|>--- conflicted
+++ resolved
@@ -1,5 +1,4 @@
 # Release History
-<<<<<<< HEAD
 ## [0.7.0] - Unreleased
 ### Added
 * `HiveMetastoreDataSource`
@@ -12,11 +11,8 @@
 * Changed DataFrame backend type to Enum
 * Renamed `TableDataSource` to `UnityCatalogDataSource`
 * Renamed `MemoryDataSource` to `DataFrameDataSource`
-## [0.6.6] - Unreleased
-=======
 
 ## [0.6.7] - Unreleased
->>>>>>> 05507694
 ### Added
 * n/a
 ### Fixed
