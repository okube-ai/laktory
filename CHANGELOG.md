# Release History

<<<<<<< HEAD
## [0.7.0] - Unreleased
### Breaking changes
* Removed hash key for data sink merge
=======
## [0.6.11] - Unreleased
### Added
* Ability to specify members in `Group` resource
* Unit test for `Group`
* Looking up users using `user_name` for Terraform backend
>>>>>>> 759d0e57

## [0.6.10] - 2025-03-14
### Added
* New `StorageCredential` and can be declared from the stack root. 
### Fixed
* `Grant` and `Grants` object specified correctly depending on resource type 

## [0.6.9] - 2025-03-14
### Added
* `WorkspaceBinding` Databricks resource
* `Grant` Databricks resource
### Updated
* `MetastoreAssignment` can be declared from the stack root.
* Resources with `Grants` definition can also define `Grant` to target a specific principal 

## [0.6.8] - 2025-03-11
### Added
* Liquid cluster option for data sinks

## [0.6.7] - 2025-03-10
### Fixed
* Disabled data sinks write mode auto selection full refresh for streaming dataframes (buggy)

## [0.6.6] - 2025-03-10
### Added
* Data sources `drop_duplicates` option
* `Schema` `storage_root` attribute
* `User` and `ServicePrincipal` `workspace_permission_assignments` attribute
### Fixed
* Usage of `lookup_existing` preventing propagation of resource `options` [[#372](https://github.com/okube-ai/laktory/issues/372)]
* Typo in unity catalog quick start documentation 
* Missing documentation for `data_accesses` `metastore` attribute 
* Variable resolution in `lookup_existing` attribute
* `Metastore` look up issues
### Updated
* Databricks `group` resource properties
* Databricks `user` resource properties

## [0.6.5] - 2025-02-19
### Added
* dbt job task [[#363](https://github.com/okube-ai/laktory/issues/363)]
* `git_source` option for Databricks Job
* `environments` options for Databricks Job 
* Optional `node_max_retries` option for pipeline nodes with Databricks Job orchestrator
### Fixed
* SCD Type 2 Sink without delete condition caused exception [[#361](https://github.com/okube-ai/laktory/issues/361)]
### Updated
* Validation for self referencing variables [[#362](https://github.com/okube-ai/laktory/issues/362)]
* Data sinks write mode auto selection full refresh

## [0.6.4] - 2025-01-24
### Fixed
* Infinite recursion loop when `name_prefix` is used on some resources.

## [0.6.3] - 2025-01-22
### Fixed
* Parsing of SQL files from YAML files

## [0.6.2] - 2025-01-22
### Added
* Support for Terraform `moved` option (resource rename)
### Fixed
* Model variables not carried overs to all environments

## [0.6.1] - 2025-01-20
### Updated
* Reduced import time
* Optimized tests to load spark only when required
* Optimized performance during stack export in IaC backend native format 

## [0.6.0] - 2025-01-18
### Added
* `MemoryDataSource` support for reading dict or list of data [[#337](https://github.com/okube-ai/laktory/issues/337)]
* Support for `!use` tag in YAML files to directly inject content of other file
* Support for `!update` tag in YAML files to use another file to update the content of a dictionary
* Support for `!extend` tag in YAML files to use another file to extend (append) more items to a list
### Updated
* Laktory variables to support python expressions [[#334](https://github.com/okube-ai/laktory/issues/334)]
* Laktory variables to support complex types such as dictionaries and lists
* All Laktory model fields to allow `str` type for receiving a variable or expression
* Reference to external YAML file path can use variables injection[[#335](https://github.com/okube-ai/laktory/issues/335)]
### Breaking Change
* Removed support for ${include.*} variables in YAML files.
* Reference to external YAML files is now relative to the calling file instead of being relative to the stack entry point.

## [0.5.13] - 2025-01-07
### Added
* Support for Python 3.12
* Support for Python 3.13
* Contribution guidelines
* Support for external PR
### Updated
* `uv` as the recommended package manager
* Formatting and linting with ruff (instead of black)
* Added ruff formatting and linting as a pre-commit
* Added pytest fixtures to run tests only when required environment variables are available

## [0.5.12] - 2024-12-30
### Fixed
* Injection of variables into pipeline requirements

## [0.5.11] - 2024-12-30
### Fixed
* Serverless pipeline job raises a validation error

## [0.5.10] - 2024-12-29
### Added
* Support for view creation from pipeline node
* `--version` and `version` CLI commands
* Support for `for_each_task` in Databricks job resource
* Support for external libraries in pipelines
### Fixed
* Variables supports referencing environment variables and other variables 
### Updated
* Replaced `dataframe_backend` propagation with dynamic parent lookup
* Introduced `PipelineChild` internal class to manage child/parent relationship
* Added laktory package as a task cluster dependency when Databricks Job is used as a pipeline orchestrator
### Breaking changes
* Renamed `dataframe_type` to `dataframe_backend`
* Renamed pipeline orchestrator from `"DLT"` to `"DATABRICKS_DLT"`
* Renamed pipeline databricks job and dlt resource names. May cause a re-deployment.
* Moved pipeline `notebook_path` under `databricks_job` attribute.

## [0.5.9] - 2024-12-20
### Fixed
* CDC Merge when records flagged for delete don't exist in target

## [0.5.8] - 2024-12-18
### Added
* `is_enabled` option to resources for disabling specific resources for specific environments or configurations.
* `name_prefix` and `name_suffix` options for DLT pipeline
* Support for "AVRO", "ORC", "TEXT" and "XML" format for file data source with spark dataframe backend.

## [0.5.7] - 2024-12-09
### Added
* `inject_vars_into_dump` method for `BaseModel` class to inject variables into a dictionary 
* `MlfflowExperiment` Databricks resource
* `MlfflowModel` Databricks resource
* `MlfflowWebhook` Databricks resource
* `Alert` Databricks resource
* `Query` Databricks resource
* `name_prefix` and `name_suffix` options for `Alert`, `Dashboard` and `Query` resources. 
### Fixed
* Removed dependency on `pytz`
### Breaking changes
* Refactored `BaseModel` `inject_vars` method to inject variables directly into the model, instead of into a dump.
* Deprecated `SQLQuery` Databricks resource

## [0.5.6] - 2024-12-03
### Added
* Databricks job name prefix and suffix attributes
* Propagation of stack variables to all resources
### Updated
* Removed unsafe characters from pipeline default root

## [0.5.5] - 2024-12-02
### Added
* Support for setting Laktory Databricks Workspace root from the stack file
* Support for Databricks Job Queuing [[#307](https://github.com/okube-ai/laktory/issues/307)]
### Fixed
* Injection of variables into pipeline names
### Updated
* Given priority to stack variables over environment variables
* Automatic assignation of pipeline name to Databricks Job name when selected as orchestrator
* `workflows` quickstart pipeline notebook to support custom laktory root
### Breaking Changes
* Renamed `PipelineNode` attribute `primiary_key` to `primary_keys` to support multiple keys 

## [0.5.4] - 2024-11-26
### Fixed
* DataSink merge for out-of-order records with streaming DataFrame

## [0.5.3] - 2024-11-22
### Added
* `DataSinks` `merge` write mode for Change Data Capture, supporting type 1 and type 2 SCD
### Fixed
* Source format in stock prices quickstart pipeline
* Removed warning due to usage of `FileDataSource` private attribute `schema`

## [0.5.2] - 2024-11-12
### Added
* Support for JSONL and NDJSON formats in `FileDataSource`
### Fixed
* Missing stream query termination in `TableDataSink` model
* Raise Exception when resource names are not unique [[#294](https://github.com/okube-ai/laktory/issues/294)]
### Updated
* Logs to include timestamp
* `FileDataSource` to support spark `read_options`
* `FileDataSource` to support `schema` specification for weakly-typed formats

## [0.5.1] - 2024-11-08
### Added
* Support for `ClusterPolicy` Databricks resource
* Support for `Repo` Databricks resource
### Fixed
* ReadMe file code

## [0.5.0] - 2024-11-05
### Added
* DataFrameColumnExpression model
* Data Quality Expectations
* Data Quality Checks
* Support for multiple sinks per pipeline node
* Support for quarantine sink
* Root path for laktory, pipelines and pipeline nodes
### Fixed
* Stream writer `FileDataSink` 
* Support for `null` value in `JobTaskSQLTask` queries
* Singularized attribute names in `JobEmailNotifications` for Terraform [[#276](https://github.com/okube-ai/laktory/issues/276)]
* Added missing `source` attribute in `JobTaskSqlTaskFile` [[#275](https://github.com/okube-ai/laktory/issues/275)]
### Updated
* `Job` to automatically alphabetically sort `tasks` [[#286](https://github.com/okube-ai/laktory/issues/286)]
* `Job` now supports `description` [[#277](https://github.com/okube-ai/laktory/issues/277)]
* `JobTaskNotebookTask` now allows `warehouse_id` for compute [[#265](https://github.com/okube-ai/laktory/issues/265)]
* `JobTaskSQLTask` updated to support `null` for queries [[#274](https://github.com/okube-ai/laktory/issues/274)]
### Breaking changes
* Renamed `sql_expr` to `expr` to enable both SQL and DataFrame expressions with auto-detection
* Updated DLT Expectation action "ALLOW" to "WARN"
* Prefixed `dlt_` to `warning_expectations` properties in pipeline nodes
* Refactored default paths for `WorkspaceFile` and `DBFSFile` models for improved target location control [[#263](https://github.com/okube-ai/laktory/issues/263)]
* Refactored Polars reader to read as LazyFrame
* Renamed `PipelineNode` attribute `sink` to `sinks` 

## [0.4.14] - 2024-10-08
### Updated
* Workflows quickstart to include debug script
* Workflows quickstart to better align DLT and job pipeline.

## [0.4.13] - 2024-10-01
### Added
* Grants resources to Stack
* `no_wait` option for Cluster resources
* Polars quickstart
### Fixed
* Missing dependencies when deploying grants and data access with Metastore
### Updated
* Added SQL expression to logs when processing Polars DataFrame
### Breaking changes
* Renamed workspace provider to grants provider in Metastore resource

## [0.4.12] - 2024-09-18
### Added
* Support for multi-segments (semi-column ; separated) SQL statements 
* Support for Databricks Lakeview Dashboard resource
* CLI `destroy` command
* `unity-catalog`, `workspace` and `workflows` template choices for CLI `quickstart`
### Updated
* Better feedback when terraform is not installed
* Added SQL query to pipeline node transformer logs
### Breaking changes
* Removed `backend` and `organization` arguments for CLI
* Combined CLI `pulumi-options` and `terraform-options` into `options`

## [0.4.11] - 2024-08-16
### Added
* `VectorSearchIndex` Databricks resource
* `VectorSearchEndpoint` Databricks resource
* `purge` method for data sink
* `full_refresh` option for pipeline and pipeline node
### Fixed
* Checkpoint location of `TableDataSink`

## [0.4.10] - 2024-07-20
### Fixed
* mergeSchema and overwriteSchema default options in DataSink writers

## [0.4.9] - 2024-07-20
### Added
* Support for models yaml merge
* MwsNccBinding databricks resource
* MwsNetworkConnectivityConfig databricks resource
* Support for Databricks Table `storage_credential_name` and `storage_location` properties 
* Support for `BINARYFILE` (PDF) format in `FileDataSource` with Spark 
### Fixed
* DLT Debug mode when source is streaming and node is not
* DataFrame type propagation when models are used as inputs to other models
* Terraform auto-approve when other options are used
* `show_version_info()` method to display correct packages version

## [0.4.8] - 2024-07-03
### Added
* Support for referencing nodes in SQL queries
* Support for looking up existing resources
* Support for terraform alias providers
* `laktory` namespace to spark.sql.connect
### Fixed
* Parametrized SQL expressions used in the context of DLT
### Updated
* Support for Polars 1.0

## [0.4.7] - 2024-06-27
### Fixed
* Support for parametrized queries when DLT module is loaded

## [0.4.6] - 2024-06-27
### Added
* Support for parametrized queries when DLT module is loaded
### Fixed
* Issue with getting environment stack on null properties

## [0.4.5] - 2024-06-25
### Updated
* `with_column` transformer node method to allow for `None` type

## [0.4.4] - 2024-06-25
### Added
* WorkspaceFile attribute to Pipeline class to customize access controls
### Fixed
* Spark dependencies
* Fixed encoding when reading from yaml files
### Updated
* Changed pipeline JSON file permission from `account users` to `users`
* Smart join to support coalesce of columns outside of the join


## [0.4.3] - 2024-06-12
### Updated
* Dataframe type propagation through all pipeline children
### Fixed
* Reading pipeline node data source is isolation mode

## [0.4.2] - 2024-06-11
### Fixed
* Creation of the same column multiple times in a transformer node

## [0.4.1] - 2024-06-11
### Fixed
* Accessing custom DataFrame functions in custom namespace in SparkChainNode execution

## [0.4.0] - 2024-06-11
### Added
* Support for Polars with FileDataSource
* Support for Polars with FileDataSink
* Support for PolarsChain transformer
* Polars DataFrame extension
* Polars Expressions extension
### Breaking changes
* Refactored column creation inside a transformer node
* Moved laktory Spark dataframe custom functions under a laktory namespace.

## [0.3.3] - 2024-05-30
### Added
* Support for SQL expression in SparkChain node
* Limit option to Data Sources
* Sample option to Data Sources
* Display method for Spark DataFrames
### Updated
* Stack model environments to support overwrite of individual list element
### Fixed
* Pipeline Node data source read with DLT in debug mode

## [0.3.2] - 2024-05-28
### Updated
* Install instructions
### Breaking changes
* Re-organized optional dependencies
* Remove support for Pulumi python

## [0.3.1] - 2024-05-28
### Fixed
* Updated ReadMe
* Stack Validator unit test

## [0.3.0] - 2024-05-28
### Added
* `Pipeline` model, the new central component for building ETL pipelines
* `PipelineNode` model, the `Pipeline` sub-component defining each dataframe in a pipeline
* `FileDataSink` and `TableDataSink` sinks models
* `PipelineNodeDataSource` and `MemoryDataSource` sources model
* Future support for Polars and other types of dataframe
### Updated
* Enabled CDC support for both `FileDataSource` and `TableDataSource`
### Breaking changes
* Merged `DataEventHeader` into `DataEvent` model
* Renamed `EventDataSource` model to `FileDataSource`
* Renamed `name` attribute to `table_name` in `TableDataSource` model
* Removed `SparkChain` support in DataSources
* Renamed `Pipeline` model to `DLTPipeline` model
* Cloud resources moved under models.resources.{provider}.{resource_class} to avoid collisions with future classes.
* Removed `TableBuilder`. `PipelineNode` should be used instead

## [0.2.1] - 2024-05-07
### Added
* Support for spark chain for a data source
* Support for broadcasting in a data source
* YAML model dump for all base models
### Fixed
* Function selection for pyspark connect dataframes

## [0.2.0] - 2024-05-02
### Added
* `SparkChain` a high level class allowing to declare and execute spark operations on a dataframe 
* `SparkColumnNode` the node of a `SparkChain` that builds a new column
* `SparkTableNode` the node of a `SparkChain` that returns a new dataframe
* Moved `filter`, `selects` and `watermarks` properties to `models.BaseDataSource` so that it can be used for all source types
* `models.BaseDataSource` `renames` attribute for renaming columns of the source table
* `models.BaseDataSource` `drops` attribute for dropping columns of the source table
* spark DataFrame `watermark` returns the watermark column and threshold if any 
* spark DataFrame `smart_join` joins, cleans duplicated columns and supports watermarking 
* spark DataFrame `groupby_and_agg` groupby and aggregates in a single function 
* spark DataFrame `window_filter` takes the first n rows over a window 
### Updated
* n/a
### Breaking changes
* Refactored table builder to use SparkChain instead of direct definitions of joins, unions, columns building, etc.

## [0.1.10] - 2024-04-23
### Added
* CLI `run` command to execute remote jobs and pipelines and monitor errors until completion
* `Dispatcher` class to manage and run remote jobs
* `JobRunner` class to run remote jobs
* `PipelineRunner` class to run remote pipelines
* datetime utilities
### Updated
* Environment variables `DATABRICKS_SDK_UPSTREAM` and `DATABRICKS_SDK_UPSTREAM_VERSION` to track laktory metrics as a Databricks partner
### Fixed
* Permissions resource dependencies on `DbfsFile` and `WorkspaceFile`.

## [0.1.9] - 2024-04-17
### Added
* Support for table unions in table builder
* New column property `raise_missing_arg_exception` to allow for some spark function inputs to be missing
* `add`, `sub`, `mul` and `div` spark functions

### Breaking Change
* Renamed `power` spark function to `scaled_power` to prevent conflict with native spark function 

## [0.1.8] - 2024-03-25
### Added
* `quickstart` CLI command to initialize a sample Laktory stack.
* Databricks DBFS file model

## [0.1.7] - 2024-03-15
### Added
* show_version_info() method for bugs reporting
* Git issues templates 

## [0.1.6] - 2024-02-23
### Updated
* Website branding

## [0.1.5] - 2024-02-14
### Added
* Support for DLT views
* Support for providing table builder `drop_duplicates` with a list of columns to consider for the drop duplicates. 
### Fixed
* Propagation of stack variables to resources

## [0.1.4] - 2024-02-12
### Added
* Support for custom join sql expression in `TableJoin` model

## [0.1.3] - 2024-02-10
### Added
* Support for explicit path in `TableDataSource` model

## [0.1.2] - 2024-02-05
### Added
* `Metastore`, `MetastoreAssignment`, `MetastoreDataAccess`, `MwsPermissionAssignment` and `ExternalLocation` models
* `workspace_permission_assginments` field to `Group` model
* `StackValidator` class for testing deployment in both Pulumi and Terraform
### Updated
* Pipeline model supports null catalog (hive metastore)
* Event Data Source supports custom event root path
* Event Data Source supports custom schema location path
* Refactored `core_resources` property to automatically propagate provider and dependencies to sub-resources.
### Breaking Changes
* Refactored default resource name to remove illegal characters, resolve variables and remove resource tags.
## [0.1.1] - 2024-01-28
### Added
* General support for Terraform IaC backend
* AWS Provider
* Azure Provider
* Azure Pulumi (Native) Provider
### Updated
* `BaseModel` `inject_vars` method regular expressions support 
### Breaking changes
* Replaced CLI argument `--stack` with `--org` and `--dev` for a more consistent experience between pulumi and terraform backends

## [0.1.0] - 2024-01-12
### Added
* Automatic creation of resources output variables that can be used in configuration files
* Custom model serialization allowing conversion of keys to camel case
* Laktory CLI
* Stack model to define and deploy a complete collection of resources from yaml files only and manage environments
* Support for cross-references in yaml files. A yaml configuration file can include another.
* `BaseResource` and `PulumiResource` models with all methods required to deploy through pulumi
* `Grants` model
* `GroupMember` model
* `Permissions` model
* `ServicePrincipalRole` model
* `UserRole` model
* `resources` object to a `BaseResource` instance to define and deploy all the associated resources 
### Updated
* `events_root` field of   `DataEventHeader` and `DataEvent` models is now a property for the default value to dynamically account for settings
* `inject_vars` method to support multiple targets (`pulumi_yaml`, `pulumi_py`, etc.)
### Breaking changes
* Modified `groups` field for `Users` and `ServicePrincipal` models to accept group id instead of group name
* Modified `resource_key` for `WorkspaceFile`, `Notebook` and `Directory`
* Removal of Laktory Resources Component (will trigger replacement of all resources unless aliases are used)
* Removal of resources engines classes
* Renamed `permissions` field to `access_controls` in multiple models to be consistent with Databricks API
* Renamed `vars` object to `variables`
* Resources deployment method `deploy()` and `deploy_with_pulumi()` renamed to `to_pulumi()`

## [0.0.29] - 2023-12-20
### Fixed
* Forced newlines character to eliminate discrepancies between Windows and Linux environment when writing pipeline files. 

## [0.0.28] - 2023-12-17
### Updated
* job.continuous.pause_status to allow for arbitrary string (allow variable)
* job.email_notifications.pause_status to allow for arbitrary string (allow variable)
* job.task_condition.pause_status to allow for arbitrary string (allow variable)
* warehouse.channel_name to allow for arbitrary string (allow variable)
* warehouse.spot_instance_policy to allow for arbitrary string (allow variable)
* warehouse.warehouse_type to allow for arbitrary string (allow variable)

## [0.0.27] - 2023-12-16
### Added
* Support for DLT tables expectations

## [0.0.26] - 2023-12-16
### Added
* GitHub releases
* Units conversion spark function

## [0.0.25] - 2023-12-12
### Added
* compare spark function
* API Reference
* doc tests
### Updated
* SparkFuncArgs model to allow constant value
### Breaking changes
* Renamed Producer model to DataProducer
* Renamed Resource model to BaseResource
* Renamed user and permissions resources
* Renamed group and permissions resources
* Renamed pipeline resources

## [0.0.24] - 2023-12-05
### Fixed
* Null values in joining columns with outer join
### Updated
* Variable injection to support Pulumi Output as part of a string
* Column builder requires all inputs available to build a column

## [0.0.23] - 2023-12-01
### Added
* Databricks directory model
* SQL Query model
* Table resource

## [0.0.22] - 2023-11-29
### Added
* Git tag for each release
* Automatic version bump after each release
* Automatic documentation publishing after each release 

## [0.0.21] - 2023-11-27
### Breaking Changes
* Renamed `table.builder.zone` to `table.builder.layer` to be consistent with industry standards. 

## [0.0.20] - 2023-11-27
### Added
* `header` option when reading CSV event data source 
* `read_options` option when reading event data source
* `aggregation` feature for table builder
* `window_filter` feature for table builder

## [0.0.19] - 2023-11-23
### Fixed
* Gold zone columns in table builder
### Added
* `drop_columns` option in table builder
* `template` property to table builder, allowing to select a template, independent of the zone.  
### Breaking Changes
* Renamed `models.sql.column.Column.to_column` to `models.sql.column.Column.is_column` to clarify that the provided value is a column name.

## [0.0.18] - 2023-11-14
### Added
* Support for externally managed users and groups

## [0.0.17] - 2023-11-13
### Fixed
* Data Event model to support timestamp from string
### Added
* Option to exclude timestamp from data event filepath
* Selects, filter, watermark options for TableDataSource
* Support for joins in Table model
* Silver Star builder
### Breaking Changes
* Refactored Table to move all building configuration into a `TableBuilder` model

## [0.0.16] - 2023-11-08
### Added
* UDFs property to pipeline model
### Breaking Changes
* Refactored InitScript model into the more general WorkspaceFile

## [0.0.15] - 2023-11-07
### Added
* Support for CDC table data source
* Support for SCD table
### Updated
* Automatic catalog and schema assignation to source table from table and pipeline

## [0.0.14] - 2023-11-06
### Fixed
* Pyspark imports when pyspark not installed

## [0.0.13] - 2023-11-06
### Fixed
* Column `spark_func_args` parsing
* Column `spark_func_kwargs` parsing
* Support for `_any` column type
### Added
* `schema_flat` and `has_column` DataFrame extensions for spark connect
### Updated
* Table Data Source to support tables external to the DLT pipeline

## [0.0.12] - 2023-11-06
### Fixed
* Pyspark imports when pyspark not installed

## [0.0.11] - 2023-11-05
### Fixed
* Deployment of pipeline configuration file
### Added
* Spark optional dependencies
* Spark unit tests
* Functions library
* Support for custom functions in silver processing
### Breaking Changes
* Changed API for table columns definition
* Removed databricks-sdk as dependency

## [0.0.10] - 2023-10-31
### Fixed
* `df_has_column` handling of arrays when column name contains a digit

## [0.0.9] - 2023-10-27
### Updated
* df_has_column support for column names with backticks (`)

## [0.0.8] - 2023-10-24
### Added
* Model pulumi dump method
* Support for variables in yaml files

### Breaking Changes
* Deprecated metadata SQL methods

## [0.0.7] - 2023-10-20
### Updated
* Bronze template notebook to leverage configuration file
* Silver template notebook to leverage configuration file
### Added
* compute.Cluster model
* compute.InitScript model
* compute.Job model
* compute.Notebook model
* compute.Pipeline model
* compute.Warehouse model
* secrets.Secret model
* secrets.SecretScope model
* Pipeline configuration file management
### Breaking Changes
* Refactored landing mount to landing root and changed default configuration to volumes

## [0.0.6] - 2023-10-10
### Added
* User, service principal and users group models
* Grants models
* Pulumi resources engine for user, group, catalog, schema, volume and associated grants
### Breaking Changes
* Renamed database objects to schema to be aligned with Databricks recommendations

## [0.0.5] - 2023-09-28
### Added
* Processing method for silver tables
* Silver DLT pipeline template notebook
* `df_schema_flat` function
* `_any` as as supported type for Spark functions
### Updated
* Excluded fields for `DataEvent` model_dump
* `df_hascolumn` function to support Spark 3.5
### Fixed
* Table Metadata included derived properties for the columns

## [0.0.4] - 2023-09-27
### Updated
* Refactored dlt module to support DBR < 13 and clusters in shared access mode
### Fixed
* model_validate_yaml() for Pipeline model
* table data insert when no data is available
### Breaking Changes
* Removed spark from required dependencies

## [0.0.3] - 2023-09-25
### Added
* Data Event cloud storage writers (Azure, AWS and Databricks mount)

## [0.0.2] - 2023-09-24
### Added
* Data Event class
* Data Source classes
* Pipeline class
* Support for BRONZE transformations

## [0.0.1] - 2023-07-13
### Added
* Initial pypi release<|MERGE_RESOLUTION|>--- conflicted
+++ resolved
@@ -1,16 +1,12 @@
 # Release History
 
-<<<<<<< HEAD
 ## [0.7.0] - Unreleased
-### Breaking changes
-* Removed hash key for data sink merge
-=======
-## [0.6.11] - Unreleased
 ### Added
 * Ability to specify members in `Group` resource
 * Unit test for `Group`
 * Looking up users using `user_name` for Terraform backend
->>>>>>> 759d0e57
+### Breaking changes
+* Removed hash key for data sink merge
 
 ## [0.6.10] - 2025-03-14
 ### Added
