--- conflicted
+++ resolved
@@ -1,15 +1,11 @@
 # Release History
 
 ## [0.5.2] - Unreleased
-<<<<<<< HEAD
-### Fixed
+### Added
+* Support for JSONL and NDJSON formats in `FileDataSource`
+### Fixed
+* Missing stream query termination in `TableDataSink` model
 * Raise Exception when resource names are not unique [[#294](https://github.com/okube-ai/laktory/issues/294)]
-=======
-### Added
-* Support for JSONL and NDJSON formats in `FileDataSource` 
-### Fixed
-* Missing stream query termination in `TableDataSink` model
->>>>>>> 68375652
 ### Updated
 * Logs to include timestamp
 * `FileDataSource` to support spark `read_options`
