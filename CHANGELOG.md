--- conflicted
+++ resolved
@@ -8,23 +8,15 @@
 * `DataFrameSchema`: defines a complete serializable dataframe schema  
 * `DataFrameExpr`: represents a DataFrame as a SQL expression  
 * `DataFrameMethod`: represents a DataFrame as a method call with support for both Narwhals and Native API  
-<<<<<<< HEAD
 * `DataFrameTransformer`: represents a DataFrame as a series of chained transformations
 * `DatabricksPipeline`: configuration options
 * `PipelineViewDataSink`: View inside a Declarative Pipeline
-=======
-* `DataFrameTransformer`: represents a DataFrame as a series of chained transformations  
->>>>>>> 7fa2c616
 * `DTypes`: defines a serializable column data type
 * `UnityCatalogDataSource`: reads DataFrame from Unity Catalog 
 * `HiveMetastoreDataSource`: reads DataFrame from Hive Metastore 
 * `laktory` namespace: Narwhals extension with custom DataFrame methods and expressions
 * `register_anyframe_namespace`: defines a custom narwhals DataFrame method for transformations
 * `register_expr_namespace`: defines a custom narwhals Expression for transformations
-<<<<<<< HEAD
-=======
-* Added `comment` field for `Volume` resources
->>>>>>> 7fa2c616
 ### Fixed
 * n/a
 ### Updated
@@ -34,15 +26,10 @@
   * `iceberg`  
   * `pyarrow`  
 * Support for 2- and 3-level namespace in source/sink `table_name` in addition to explicit `catalog_name` and `schema_name` definition
-<<<<<<< HEAD
 * Pipeline Databricks Job and Pipeline orchestrators no longer deploy a requirements.txt file (passed as parameters)
 * Pipeline Databricks Job and Pipeline orchestrators no longer generate a temporary local config file
 ### Breaking changes
 * Dropped support for python 3.9
-=======
-### Breaking changes
-* Dropped support python 3.9
->>>>>>> 7fa2c616
 * Data sources:
   * Output a Narwhals DataFrame (as opposed to Spark/Polars DataFrame)
   * No longer infer column types by default when reading streams
@@ -223,7 +210,7 @@
 * Added laktory package as a task cluster dependency when Databricks Job is used as a pipeline orchestrator
 ### Breaking changes
 * Renamed `dataframe_type` to `dataframe_backend`
-* Renamed pipeline orchestrator from `"DLT"` to `"DATABRICKS_PIPELINE"`
+* Renamed pipeline orchestrator from `"DLT"` to `"DATABRICKS_DLT"`
 * Renamed pipeline databricks job and dlt resource names. May cause a re-deployment.
 * Moved pipeline `notebook_path` under `databricks_job` attribute.
 
