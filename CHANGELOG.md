--- conflicted
+++ resolved
@@ -1,6 +1,5 @@
 # Release History
 
-<<<<<<< HEAD
 ## [0.1.0] - Unreleased
 ### Added
 * Stack model to define and deploy a complete collection of resources from yaml files only
@@ -12,13 +11,6 @@
 * `Permissions` model
 * `ServicePrincipalRole` model
 * `UserRole` model
-=======
-## [0.0.30] - Unreleased
-### Added
-* n/a
-### Fixed
-* n/a
->>>>>>> a752ebac
 ### Updated
 * `inject_vars` method to support multiple targets (`pulumi_yaml`, `pulumi_py`, etc.)
 ### Breaking changes
