# The preference build system would have been flit, but setuptools had to be
# used to support `pip install git+http...` within Databricks. When trying
# to parse the version using flit, it needs to import the full package
# and some dependencies might be missing in the virtual environment.
# Setuptools allow to explicitly set the location of the version without
# having to import the package.
[build-system]
requires = [
#    "flit_core >=3.2,<4",
    "setuptools",
    "setuptools-scm",
]
#build-backend = "flit_core.buildapi"
build-backend = "setuptools.build_meta"

[project]
name = "laktory"
authors = [
    {name = "Olivier Soucy", email = "olivier.soucy@okube.ai"},
]
description = "A DataOps framework for building a lakehouse"
readme = "README.md"
requires-python = ">=3.9"
keywords = ["one", "two"]
license = {text = "MIT"}
classifiers = [
    "Programming Language :: Python :: 3",
    "License :: OSI Approved :: MIT License",
    "Operating System :: OS Independent",
]
dynamic = ["version"]
dependencies = [
#    "databricks-sdk",
    "jsonref",
    "pulumi",
    "pulumi_databricks",
    "pyyaml",
    "pydantic>=2",
    "settus",
]

[project.optional-dependencies]
dev = [
    "black",
#    "databricks-sdk",
#    "databricks-sql-connector",
    "flit",
<<<<<<< HEAD
=======
]
spark = [
    "pandas",
>>>>>>> 324cea4c
    "pyarrow",
    "pyspark",
]
test = [
    "pandas",
    "pytest",
    "pytest-cov",
#    "tox"
]
azure = [
    "azure-identity",
    "azure-storage-blob",
    "pulumi_azure",
    "pulumi_azure_native",
]
aws = [
    "boto3",
    "pulumi_aws",
]
gcp = [
]

[project.urls]
"Homepage" = "https://github.com/opencubes-ai/laktory"
"Bug Tracker" = "https://github.com/opencubes-ai/laktory/issues"

[tool.setuptools.packages.find]
include = ["laktory*"]

[tool.setuptools.dynamic]
version = {attr = "laktory._version.VERSION"}
<|MERGE_RESOLUTION|>--- conflicted
+++ resolved
@@ -45,17 +45,13 @@
 #    "databricks-sdk",
 #    "databricks-sql-connector",
     "flit",
-<<<<<<< HEAD
-=======
 ]
 spark = [
     "pandas",
->>>>>>> 324cea4c
     "pyarrow",
     "pyspark",
 ]
 test = [
-    "pandas",
     "pytest",
     "pytest-cov",
 #    "tox"
