--- conflicted
+++ resolved
@@ -52,13 +52,9 @@
         Other principals within the grants are preserved. Mutually exclusive with
         `grants`.
     grants:
-<<<<<<< HEAD
-        List of grants operating on the external location.
-=======
         Grants operating on the External Location and authoritative for all principals.
         Replaces any existing grants defined inside or outside of Laktory. Mutually
         exclusive with `grant`.
->>>>>>> 77213470
     metastore_id:
         Metastore ID
     name:
@@ -120,11 +116,7 @@
 
     @property
     def pulumi_excludes(self) -> Union[list[str], dict[str, bool]]:
-<<<<<<< HEAD
-        return ["grants"]
-=======
         return ["grant", "grants"]
->>>>>>> 77213470
 
     # ----------------------------------------------------------------------- #
     # Terraform Properties                                                    #
