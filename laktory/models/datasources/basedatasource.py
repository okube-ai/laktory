--- conflicted
+++ resolved
@@ -157,58 +157,7 @@
 
         # Renames
         if self.renames:
-<<<<<<< HEAD
             df = df.rename(self.renames)
-=======
-            for old_name, new_name in self.renames.items():
-                df = df.withColumnRenamed(old_name, new_name)
-
-        # Apply Watermark
-        if self.watermark:
-            df = df.withWatermark(
-                self.watermark.column,
-                self.watermark.threshold,
-            )
-
-        # Broadcast
-        if self.broadcast:
-            df = F.broadcast(df)
-
-        # Drop Duplicates
-        if self.drop_duplicates:
-            subset = None
-            if isinstance(self.drop_duplicates, list):
-                subset = self.drop_duplicates
-            df = df.dropDuplicates(subset)
-
-        # Sample
-        if self.sample:
-            df = df.sample(fraction=self.sample.fraction, seed=self.sample.seed)
-
-        # Limit
-        if self.limit:
-            df = df.limit(self.limit)
-
-        return df
-
-    def _post_read_polars(self, df: PolarsDataFrame) -> PolarsDataFrame:
-        import polars as pl
-
-        from laktory.polars.expressions.sql import _parse_token
-
-        # Apply filter
-        if self.filter:
-            df = df.filter(pl.Expr.laktory.sql_expr(self.filter))
-
-        # Columns
-        cols = []
-        if self.selects:
-            if isinstance(self.selects, list):
-                cols += [_parse_token(c) for c in self.selects]
-            elif isinstance(self.selects, dict):
-                cols += [_parse_token(k).alias(v) for k, v in self.selects.items()]
-            df = df.select(cols)
->>>>>>> 03c8cd63
 
         # Apply drops
         if self.drops:
