from typing import Any

from pydantic import BaseModel
<<<<<<< HEAD
from pydantic import Field
=======
from pydantic import ConfigDict
>>>>>>> 4759ffd4
from pydantic import model_validator

from laktory._logger import get_logger
from laktory._settings import settings
from laktory.enums import DataFrameBackends

logger = get_logger(__name__)


class PipelineChild(BaseModel):
    """
    Pipeline Child Class
    """

<<<<<<< HEAD
    dataframe_backend: DataFrameBackends = Field(
        None, description="Type of DataFrame backend"
    )
=======
    model_config = ConfigDict(validate_assignment=False)
    dataframe_backend: Literal["SPARK", "POLARS"] = None
>>>>>>> 4759ffd4

    @model_validator(mode="after")
    def update_children_after_init(self) -> Any:
        if not hasattr(self, "_parent"):
            self._parent = None
        self.update_children()
        return self

    def model_copy(self, *args, **kwargs):
        model = super().model_copy(*args, **kwargs)
        model.update_children()
        return model

    @property
    def child_attribute_names(self):
        return []

    @property
    def parent(self):
        return self._parent

    @parent.setter
    def parent(self, value):
        self._parent = value
        self.update_children()

    @property
    def df_backend(self) -> DataFrameBackends:
        # Direct value
        backend = self.dataframe_backend
        if backend is not None:
            return backend

        # Value from parent
        parent = self._parent
        if parent is not None:
            return parent.df_backend

        # Value from settings
        return DataFrameBackends(settings.dataframe_backend.upper())

    def update_children(self):
        for c_name in self.child_attribute_names:
            o = getattr(self, c_name)
            if o is None:
                continue
            elif isinstance(o, list):
                for _o in o:
                    _o.parent = self
            elif isinstance(o, dict):
                for _o in o.values():
                    _o.parent = self
            else:
                o.parent = self

    @property
    def parent_pipeline(self):
        from laktory.models.pipeline.pipeline import Pipeline

        def _get_pl(o):
            parent = getattr(o, "_parent", None)
            if parent is None:
                return None

            if isinstance(parent, Pipeline):
                return parent

            return _get_pl(parent)

        return _get_pl(self)

    @property
    def parent_pipeline_node(self):
        from laktory.models.pipeline.pipelinenode import PipelineNode

        def _get_pl(o):
            parent = getattr(o, "_parent", None)
            if parent is None:
                return None

            if isinstance(parent, PipelineNode):
                return parent

            return _get_pl(parent)

        return _get_pl(self)<|MERGE_RESOLUTION|>--- conflicted
+++ resolved
@@ -1,11 +1,8 @@
 from typing import Any
 
 from pydantic import BaseModel
-<<<<<<< HEAD
+from pydantic import ConfigDict
 from pydantic import Field
-=======
-from pydantic import ConfigDict
->>>>>>> 4759ffd4
 from pydantic import model_validator
 
 from laktory._logger import get_logger
@@ -20,14 +17,10 @@
     Pipeline Child Class
     """
 
-<<<<<<< HEAD
+    model_config = ConfigDict(validate_assignment=False)
     dataframe_backend: DataFrameBackends = Field(
         None, description="Type of DataFrame backend"
     )
-=======
-    model_config = ConfigDict(validate_assignment=False)
-    dataframe_backend: Literal["SPARK", "POLARS"] = None
->>>>>>> 4759ffd4
 
     @model_validator(mode="after")
     def update_children_after_init(self) -> Any:
